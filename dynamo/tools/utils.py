import itertools
import time
import warnings
from inspect import signature
from typing import Any, Callable, Dict, List, Optional, Tuple, Union

try:
    from typing import Literal
except:
    from typing_extensions import Literal

import numpy as np
import numpy.typing as npt
import pandas as pd
from anndata._core.anndata import AnnData
from anndata._core.views import ArrayView
from scipy import interpolate
from scipy import sparse as sp
from scipy import stats
from scipy.integrate import odeint
from scipy.linalg.blas import dgemm
from scipy.spatial import cKDTree
from scipy.spatial.distance import squareform as spsquare
from sklearn.neighbors import NearestNeighbors
from tqdm import tqdm

from ..dynamo_logger import (
    LoggerManager,
    main_critical,
    main_debug,
    main_exception,
    main_info,
    main_info_insert_adata,
    main_info_verbose_timeit,
    main_tqdm,
    main_warning,
)
from ..preprocessing.transform import _Freeman_Tukey
from ..utils import areinstance, isarray


# ---------------------------------------------------------------------------------------------------
# others
def get_mapper(smoothed: bool = True) -> Dict[str, str]:
    """Return the mapper for layers depending on whether the data is smoothed.

    Args:
        smoothed: whether the data is smoothed. Defaults to True.

    Returns:
        The mapper dictionary for layers.
    """

    mapper = {
        "X_spliced": "M_s" if smoothed else "X_spliced",
        "X_unspliced": "M_u" if smoothed else "X_unspliced",
        "X_new": "M_n" if smoothed else "X_new",
        "X_old": "M_o" if smoothed else "X_old",
        "X_total": "M_t" if smoothed else "X_total",
        "X_uu": "M_uu" if smoothed else "X_uu",
        "X_ul": "M_ul" if smoothed else "X_ul",
        "X_su": "M_su" if smoothed else "X_su",
        "X_sl": "M_sl" if smoothed else "X_sl",
        "X_protein": "M_p" if smoothed else "X_protein",
        "X": "X" if smoothed else "X",
    }
    return mapper


def get_mapper_inverse(smoothed: bool = True) -> Dict[str, str]:
    """Return the inverse mapper for layers depending on whether the data is smoothed.

    Args:
        smoothed: whether the data is smoothed. Defaults to True.

    Returns:
        The inverse mapper dictionary for layers.
    """

    mapper = get_mapper(smoothed)

    return dict([(v, k) for k, v in mapper.items()])


def get_finite_inds(X: Union[np.ndarray, sp.csr_matrix], ax: int = 0) -> np.ndarray:
    """Find the indices of finite elements in an array.

    Args:
        X: the matrix to be inspected.
        ax: the axis for indexing. Defaults to 0.

    Returns:
        The indices of finite elements.
    """

    finite_inds = np.isfinite(X.sum(ax).A1) if sp.issparse(X) else np.isfinite(X.sum(ax))

    return finite_inds


def get_pd_row_column_idx(
    df: pd.DataFrame, queries: List[str], type: Literal["column", "row"] = "column"
) -> np.ndarray:
    """Find the numeric indices of multiple index/column matches with a vectorized solution using np.searchsorted.

    The function is adapted from:
    https://stackoverflow.com/questions/13021654/get-column-index-from-column-name-in-python-pandas

    Args:
        df: the dataframe to be inspected.
        queries: a list of either column names or index of the dataframe that will be used for finding indices.
        type: the type of the queries/search, either `column` (list of queries are from column names) or "row" (list of
            queries are from index names). Defaults to "column".

    Returns:
        An one dimensional array for the numeric indices that corresponds to the matches of the queries.
    """

    names = df.columns.values if type == "column" else df.index.values if type == "row" else None
    sidx = np.argsort(names)
    Indices = sidx[np.searchsorted(names, queries, sorter=sidx)]

    return Indices


def update_dict(dict1: dict, dict2: dict) -> dict:
    """Update the values of dict 1 with the values of dict 2. The keys of dict 1 would not be modified.

    Args:
        dict1: the dict to be updated.
        dict2: the dict to provide new values.

    Returns:
        The updated dict.
    """
    dict1.update((k, dict2[k]) for k in dict1.keys() & dict2.keys())

    return dict1


def update_n_merge_dict(dict1: dict, dict2: dict) -> dict:
    """Merge two dictionaries.

    For overlapping keys, the values in dict 2 would replace values in dict 1.

    Args:
        dict1: the dict to be merged into and overwritten.
        dict2: the dict to be merged.

    Returns:
        The updated dict.
    """

    dict = {
        **dict1,
        **dict2,
    }  # dict1.update((k, dict2[k]) for k in dict1.keys() | dict2.keys())

    return dict


def subset_dict_with_key_list(dict: dict, list: list) -> dict:
    """Subset the dict with keys provided.

    Args:
        dict: the dict to be subset.
        list: the keys that should be left in dict.

    Returns:
        The subset dict.
    """

    return {key: value for key, value in dict.items() if key in list}


def nearest_neighbors(coord: np.ndarray, coords: Union[np.ndarray, sp.csr_matrix], k: int = 5) -> np.ndarray:
    """Find the nearest neighbors in a given space for a given point.

    Args:
        coord: the point for which nearest neighbors are searched.
        coords: the space to search neighbors.
        k: the number of neighbors to be searched. Defaults to 5.

    Returns:
        The indices of the nearest neighbors.
    """

    nbrs = NearestNeighbors(n_neighbors=k, algorithm="ball_tree").fit(coords)
    _, neighs = nbrs.kneighbors(np.atleast_2d(coord))
    return neighs


def k_nearest_neighbors(
    X: np.ndarray,
    k: int,
    exclude_self: bool = True,
    knn_dim: int = 10,
    pynn_num: int = int(2e5),
    pynn_dim: int = 2,
    pynn_rand_state: int = 19491001,
    n_jobs: int = -1,
    return_nbrs: bool = False,
) -> Union[Tuple[np.ndarray, np.ndarray], Tuple[np.ndarray, np.ndarray, NearestNeighbors]]:
    """Compute k nearest neighbors for a given space.

    Args:
        X: the space to find nearest neighbors on.
        k: the number of neighbors to be found, excluding the point itself.
        exclude_self: whether to exclude the point itself from the result. Defaults to True.
        knn_dim: the lowest threshold of dimensions of data to use `ball_tree` algorithm. If dimensions of the data is
            smaller than this value, `kd_tree` algorithm would be used. Defaults to 10.
        pynn_num: the lowest threshold of features to use NNDescent package. If number of features less than/equal to
            this value, `sklearn` package would be used. Defaults to int(2e5).
        pynn_dim: the lowest threshold of dimensions to use NNDescent package. If number of features less than/equal to
            this value, `sklearn` package would be used. Defaults to 2.
        pynn_rand_state: the random seed for NNDescent calculation. Defaults to 19491001.
        n_jobs: number of parallel jobs for NNDescent. -1 means all cores would be used. Defaults to -1.
        return_nbrs: whether to return the fitted nearest neighbor object. Defaults to False.

    Returns:
        A tuple (nbrs_idx, dists, [nbrs]), where nbrs_idx contains the indices of nearest neighbors found for each
        point and dists contains the distances between neighbors and the point. nbrs is the fitted nearest neighbor
        object and it would be returned only if `return_nbrs` is True.
    """

    n, d = np.atleast_2d(X).shape
    if n > int(pynn_num) and d > pynn_dim:
        from pynndescent import NNDescent

        nbrs = NNDescent(
            X,
            metric="euclidean",
            n_neighbors=k + 1,
            n_jobs=n_jobs,
            random_state=pynn_rand_state,
        )
        nbrs_idx, dists = nbrs.query(X, k=k + 1)
    else:
        alg = "ball_tree" if d > knn_dim else "kd_tree"
        nbrs = NearestNeighbors(n_neighbors=k + 1, algorithm=alg, n_jobs=n_jobs).fit(X)
        dists, nbrs_idx = nbrs.kneighbors(X)

    nbrs_idx = np.array(nbrs_idx)
    if exclude_self:
        nbrs_idx = nbrs_idx[:, 1:]
        dists = dists[:, 1:]
    if return_nbrs:
        return nbrs_idx, dists, nbrs
    return nbrs_idx, dists


def nbrs_to_dists(X: np.ndarray, nbrs_idx: np.ndarray) -> List[np.ndarray]:
    """Calculate the distances between neighbors of a given space.

    Args:
        X: the space to find nearest neighbors on.
        nbrs_idx: the indices of nearest neighbors found for each point.

    Returns:
        The distances between neighbors and the point.
    """

    dists = []
    n = X.shape[0]
    for i in range(n):
        d = X[nbrs_idx[i]] - X[i]
        d = np.linalg.norm(d, axis=1)
        dists.append(d)
    return dists


def symmetrize_symmetric_matrix(W: Union[np.ndarray, sp.csr_matrix]) -> sp.csr_matrix:
    """
    Symmetrize a supposedly symmetric matrix W, so that W_ij == Wji strictly.

    Args:
        W: the matrix supposed to be symmetric.

    Returns:
        The matrix that is now strictly symmetric.
    """

    if not sp.issparse(W):
        W = sp.csr_matrix(W)

    _row_inds, _col_inds = W.nonzero()
    _data = W.data.copy()

    row_inds = np.hstack((_row_inds, _col_inds))
    col_inds = np.hstack((_col_inds, _row_inds))
    data = np.hstack((_data, _data))

    I = np.unique(np.vstack((row_inds, col_inds)).T, axis=0, return_index=True)[1]
    W = sp.csr_matrix((data[I], (row_inds[I], col_inds[I])))
    return W


def create_layer(
    adata: AnnData,
    data: np.ndarray,
    layer_key: Optional[str] = None,
    genes: Optional[np.ndarray] = None,
    cells: Optional[np.ndarray] = None,
    **kwargs,
) -> Optional[np.ndarray]:
    """Create a new layer with data supplied.

    Args:
        adata: an AnnData object to insert the layer into.
        data: the main data of the new layer.
        layer_key: the key of the layer when gets inserted into the adata object. If None, the layer would be returned.
            Defaults to None.
        genes: the genes for the provided data. If None, genes from the adata object would be used. Defaults to None.
        cells: the cells for the provided data. If None, cells from the adata object would be used. Defaults to None.

    Returns:
        If the layer key is provided, nothing would be returned. Otherwise, the layer itself would be returned.
    """
    all_genes = adata.var.index
    if genes is None:
        genes = all_genes
    elif areinstance(genes, np.bool_) or areinstance(genes, bool):
        genes = all_genes[genes]

    if cells is None:
        cells = np.arange(adata.n_obs)

    new = np.empty(adata.X.shape, **kwargs)
    new[:] = np.nan
    for i, g in enumerate(genes):
        ig = np.where(all_genes == g)[0]
        if len(ig) > 0:
            for igi in ig:
                new[cells, igi] = data[:, i]

    if layer_key is not None:
        main_info_insert_adata(layer_key, adata_attr="layers")
        adata.layers[layer_key] = new
    else:
        return new


def index_gene(adata: AnnData, arr: np.ndarray, genes: List[str]) -> np.ndarray:
    """A lightweight method for indexing adata arrays by genes.

    The function is designed to have good memory efficiency especially when `.uns` contains large data.

    Args:
        adata: an AnnData object.
        arr: the array to be indexed.
            If 1d, the length of the array has to be equal to `adata.n_vars`.
            If 2d, the second dimension of the array has to be equal to `adata.n_vars`.
        genes: a list of gene names or boolean flags for indexing.

    Raises:
        ValueError: gene in `genes` not found in adata.
        Exception: the lengths of arr does not match the number of genes.
        Exception: the dimension of arr does not match the number of genes.

    Returns:
        The indexed array.
    """

    if areinstance(genes, [bool, np.bool_]):
        mask = np.array(genes)
    else:
        all_genes = adata.var_names
        # Note: this mask here is in fact an indices vector!
        mask = np.zeros(len(genes), dtype=int)
        for i, g in enumerate(genes):
            if g in all_genes:
                mask[i] = all_genes.get_loc(g)
            else:
                raise ValueError(f"the gene {g} you provided is not included in the data.")

    if arr.ndim == 1:
        if len(arr) != adata.n_vars:
            raise Exception("The length of the input array does not match the number of genes.")
        else:
            return arr[mask]
    else:
        if arr.shape[1] != adata.n_vars:
            raise Exception("The dimension of the input array does not match the number of genes.")
        else:
            return arr[:, mask]


def reserve_minimal_genes_by_gamma_r2(adata: AnnData, var_store_key: str, minimal_gene_num: int = 50) -> pd.DataFrame:
    """Select given number of minimal genes.

    Args:
        adata: an AnnData object.
        var_store_key: the key in adata.var for the gene count data.
        minimal_gene_num: the number of minimal genes to select. Defaults to 50.

    Raises:
        ValueError: `adata.var[var_store_key]` invalid.
        ValueError: `adata.var[var_store_key]` does not have enough genes with non-nan values.

    Returns:
        The minimal gene data.
    """

    vel_params_df = get_vel_params(adata)

    # already satisfy the requirement
    if var_store_key in adata.var.columns and adata.var[var_store_key].sum() >= minimal_gene_num:
        return adata.var[var_store_key]

    if var_store_key not in adata.var.columns:
        raise ValueError("adata.var.%s does not exists." % (var_store_key))

    gamma_r2_not_na = np.array(vel_params_df.gamma_r2[vel_params_df.gamma_r2.notna()])
    if len(gamma_r2_not_na) < minimal_gene_num:
        raise ValueError("adata.var.%s does not have enough values that are not NA." % (var_store_key))

    argsort_result = np.argsort(-np.abs(gamma_r2_not_na))
    adata.var[var_store_key] = False
    adata.var[var_store_key][argsort_result[:minimal_gene_num]] = True
    return adata.var[var_store_key]


def select_cell(
    adata: AnnData,
    grp_keys: Union[str, List[str]],
    grps: Union[str, List[str]],
    presel: Optional[np.ndarray] = None,
    mode: Literal["union", "intersection"] = "union",
    output_format: Literal["mask", "index"] = "index",
) -> np.ndarray:
    """Select cells based on `grep_keys` in .obs.

    Args:
        adata: an AnnData object.
        grp_keys: the key(s) in `.obs` to be used for selecting cells. If a list, each element is a key in .obs that
            corresponds to an element in `grps`.
        grps: the value(s) in `.obs[grp_keys]` to be used for selecting cells. If a list, each element is a value that
            corresponds to an element in `grp_keys`.
        presel: an array of indices or mask of pre-selected cells. It will be combined with selected cells specified by
            `grp_keys` and `grps` according to `mode`. Defaults to None.
        mode: the mode to select cells.
            "union" - the selected cells are the union of the groups specified in `grp_keys` and `grps`;
            "intersection" - the selected cells are the intersection of the groups specified in `grp_keys` and `grps`.
            Defaults to "union".
        output_format: whether to output a mask of selection or selected items' indices.
            "index" - returns a list of indices of selected cells;
            "mask" - returns an array of booleans. Defaults to "index".

    Raises:
        NotImplementedError: `mode` is invalid.
        Exception: `grp_keys` has key that is not in .obs.
        NotImplementedError: `output_format` is invalid.

    Returns:
        A mask of selection or selected items' indices.
    """

    if type(grp_keys) is str:
        grp_keys = [grp_keys]
    if not isarray(grps):
        grps = [grps]

    if len(grp_keys) == 1 and len(grps) > 1:
        grp_keys = np.repeat(grp_keys, len(grps))

    if mode == "intersection":
        pred = AlwaysTrue()
    elif mode == "union":
        pred = AlwaysFalse()
    else:
        raise NotImplementedError(f"The mode {mode} is not implemented.")

    for i, k in enumerate(grp_keys):
        # check if all keys in grp_keys are in adata.obs
        if k not in adata.obs.keys():
            raise Exception(f"The group key `{k}` is not in .obs.")
        else:
            in_grp = AnnDataPredicate(k, grps[i])
            if mode == "intersection":
                pred = pred & in_grp
            else:
                pred = pred | in_grp

    cell_idx = pred.check(adata.obs)

    if presel is not None:
        if np.issubsctype(presel, int):
            temp = np.zeros(adata.n_obs, dtype=bool)
            temp[presel] = True
            presel = temp
        if mode == "intersection":
            cell_idx = np.logical_and(presel, cell_idx)
        else:
            cell_idx = np.logical_or(presel, cell_idx)

    if output_format == "index":
        cell_idx = np.where(cell_idx)[0]
    elif output_format == "mask":
        pass
    else:
        raise NotImplementedError(f"The output format `{output_format}` is not supported.")

    return cell_idx


def flatten(arr: Union[pd.Series, sp.csr_matrix, np.ndarray]) -> np.ndarray:
    """Flatten the given array-like object.

    Args:
        arr: the array-like object to be flattened.

    Returns:
        The flatten result.
    """
    if type(arr) == pd.core.series.Series:
        ret = arr.values.flatten()
    elif sp.issparse(arr):
        ret = arr.A.flatten()
    else:
        ret = arr.flatten()
    return ret


def closest_cell(coord: np.ndarray, cells: np.ndarray) -> int:
    """Find the closest cell to the specified coord.

    Args:
        coord: the target coordination.
        cells: an array containing cells.

    Returns:
        The column index of the cell that closest to the coordination specified.
    """
    cells = np.asarray(cells)
    dist_2 = np.sum((cells - coord) ** 2, axis=1)

    return np.argmin(dist_2)


def elem_prod(
    X: Union[np.ndarray, sp.csr_matrix], Y: Union[np.ndarray, sp.csr_matrix]
) -> Union[np.ndarray, sp.csr_matrix]:
    """Calculate element-wise production between 2 arrays.

    Args:
        X: the first array.
        Y: the second array.

    Returns:
        The resulted array.
    """
    if sp.issparse(X):
        return X.multiply(Y)
    elif sp.issparse(Y):
        return Y.multiply(X)
    else:
        return np.multiply(X, Y)


def norm(x: Union[sp.csr_matrix, np.ndarray], **kwargs) -> np.ndarray:
    """Calculate the norm of an array or matrix

    Args:
        x: the array.
        kwargs: other kwargs passed to `sp.linalg.norm` or `np.linalg.norm`.
    """
    if sp.issparse(x):
        return sp.linalg.norm(x, **kwargs)
    else:
        return np.linalg.norm(x, **kwargs)


def cell_norm(adata: AnnData, key: str, prefix_store: Optional[str] = None, **norm_kwargs) -> np.ndarray:
    """Calculate the norm of vectors of each cell.

    Args:
        adata: an AnnData object that contains the reconstructed vector field function in the `uns` attribute.
        key: the key of the vectors stored in either .obsm or .layers.
        prefix_store: the prefix used in the key for storing the returned in adata.obs. Defaults to None.

    Raises:
        ValueError: `key` not found in .obsm or .layers.

    Returns:
        The norms of the vectors.
    """

    if key in adata.obsm.keys():
        X = adata.obsm[key]
    elif key in adata.layers.keys():
        X = adata.layers[key]
    else:
        raise ValueError("The key is not found in adata.obsm and adata.layers!")

    ret = norm(X, axis=1, **norm_kwargs)

    if prefix_store is not None:
        adata.obs[prefix_store + "_" + key] = ret
    return ret


def einsum_correlation(X: np.ndarray, Y_i: np.ndarray, type: str = "pearson") -> np.ndarray:
    """Calculate pearson or cosine correlation between gene expression data and the velocity vectors.

    Args:
        X: the gene expression data (genes x cells).
        Y_i: the velocity vector.
        type: the type of correlation to be calculated. Defaults to "pearson".

    Returns:
        The correlation matrix.
    """

    if type == "pearson":
        X -= X.mean(axis=1)[:, None]
        Y_i -= np.nanmean(Y_i)
    elif type == "cosine":
        X, Y_i = X, Y_i
    elif type == "spearman":
        # check this
        X = stats.rankdata(X, axis=1)
        Y_i = stats.rankdata(Y_i)
    elif type == "kendalltau":
        corr = np.array([stats.kendalltau(x, Y_i)[0] for x in X])
        return corr[None, :]

    X_norm, Y_norm = norm(X, axis=1), norm(Y_i)

    with warnings.catch_warnings():
        warnings.simplefilter("ignore")
        if Y_norm == 0:
            corr = np.zeros(X_norm.shape[0])
        else:
            corr = np.einsum("ij, j", X, Y_i) / (X_norm * Y_norm)[None, :]

    return corr


def form_triu_matrix(arr: np.ndarray) -> np.ndarray:
    """
    Construct upper triangle matrix from an 1d array.

    Args:
        arr: the array used to generate the upper triangle matrix.

    Returns:
        The generated upper triangle matrix.
    """
    n = int(np.ceil((np.sqrt(1 + 8 * len(arr)) - 1) * 0.5))
    M = np.zeros((n, n))
    c = 0
    for i in range(n):
        for j in range(n):
            if j >= i:
                if c < len(arr):
                    M[i, j] = arr[c]
                    c += 1
                else:
                    break
    return M


def index_condensed_matrix(n: int, i: int, j: int) -> int:
    """Return the index of an element in a condensed n-by-n square matrix by the row index i and column index j of the
    square form.

    Args:
        n: size of the square form.
        i: row index of the element in the square form.
        j: column index of the element in the square form.

    Returns:
        The index of the element in the condensed matrix.
    """

    if i == j:
        main_warning("Diagonal elements (i=j) are not stored in condensed matrices.")
        return None
    elif i > j:
        i, j = j, i
    return int(i * (n - (i + 3) * 0.5) + j - 1)


def condensed_idx_to_squareform_idx(arr_len: int, i: int) -> Tuple[int, int]:
    """Return the row index i and column index j of the square matrix by giving the index of an element in the matrix's
    condensed form.

    Args:
        arr_len: the size of the array in condensed form.
        i: the index of the element in the condensed array.

    Returns:
        A tuple (x, y) of the row and column index of the element in sqaure form of the matrix.
    """
    n = int((1 + np.sqrt(1 + 8 * arr_len)) / 2)

    def fr(x):
        return int(x * (n - (x + 3) * 0.5) + n - 1)

    for x in range(n):
        d = fr(x) - (i + 1)
        if d >= 0:
            break
    y = n - d - 1
    return x, y


def squareform(arr, antisym=False, **kwargs):
    M = spsquare(arr, **kwargs)
    if antisym:
        tril_idx = np.tril_indices_from(M, k=-1)
        M[tril_idx] = -M[tril_idx]
    return M


def moms2var(m1, m2):
    var = m2 - elem_prod(m1, m1)
    return var


def var2m2(var, m1):
    m2 = var + elem_prod(m1, m1)
    return m2


def gaussian_1d(x: npt.ArrayLike, mu: float = 0, sigma: float = 1) -> npt.ArrayLike:
    """Calculate the probability density at x with given mean and standard deviation.

    Args:
        x: the x to calculate probability density. If x is an array, the probability density would be calculated
        element-wisely.
        mu: the mean of the distribution. Defaults to 0.
        sigma: the standard deviation of the distribution. Defaults to 1.

    Returns:
        The probability density of the distribution at x.
    """

    y = (x - mu) / sigma
    return np.exp(-y * y / 2) / np.sqrt(2 * np.pi) / sigma


def timeit(method: Callable) -> Callable:
    """Wrap a Callable that if its kwargs contains "timeit" = True, measures how much time the function takes to finish.

    Args:
        method: the Callable to be measured.

    Returns:
        The wrapped Callable.
    """

    def timed(*args, **kw):
        ti = kw.pop("timeit", False)
        if ti:
            ts = time.time()
            result = method(*args, **kw)
            te = time.time()
            main_info_verbose_timeit("Time elapsed for %r: %.4f s" % (method.__name__, (te - ts)))
        else:
            result = method(*args, **kw)
        return result

    return timed


def velocity_on_grid(
    X,
    V,
    n_grids,
    nbrs=None,
    k=None,
    smoothness=1,
    cutoff_coeff=2,
    margin_coeff=0.025,
):
    # codes adapted from velocyto
    _, D = X.shape
    if np.isscalar(n_grids):
        n_grids *= np.ones(D, dtype=int)
    # Prepare the grid
    grs = []
    for dim_i in range(D):
        m, M = np.min(X[:, dim_i]), np.max(X[:, dim_i])
        m -= margin_coeff * np.abs(M - m)
        M += margin_coeff * np.abs(M - m)
        gr = np.linspace(m, M, n_grids[dim_i])
        grs.append(gr)
    meshes_tuple = np.meshgrid(*grs)
    X_grid = np.vstack([i.flat for i in meshes_tuple]).T

    if nbrs is None:
        k = 100 if k is None else k
        if X.shape[0] > 200000 and X.shape[1] > 2:
            from pynndescent import NNDescent

            nbrs = NNDescent(
                X,
                metric="euclidean",
                n_neighbors=k + 1,
                n_jobs=-1,
                random_state=19491001,
            )
        else:
            alg = "ball_tree" if X.shape[1] > 10 else "kd_tree"
            nbrs = NearestNeighbors(n_neighbors=k + 1, algorithm=alg, n_jobs=-1).fit(X)

    if hasattr(nbrs, "kneighbors"):
        dists, neighs = nbrs.kneighbors(X_grid)
    elif hasattr(nbrs, "query"):
        neighs, dists = nbrs.query(X_grid, k=k + 1)

    std = np.mean([(g[1] - g[0]) for g in grs])
    # isotropic gaussian kernel
    sigma = smoothness * std
    w = gaussian_1d(dists[:, :k], sigma=sigma)
    if cutoff_coeff is not None:
        w_cut = gaussian_1d(cutoff_coeff * sigma, sigma=sigma)
        w[w < w_cut] = 0
    w_mass = w.sum(1)
    w_mass[w_mass == 0] = 1
    w = (w.T / w_mass).T

    V[np.isnan(V)] = 0
    V_grid = np.einsum("ijk, ij -> ik", V[neighs[:, :k]], w)
    return X_grid, V_grid


def argsort_mat(mat: np.ndarray, order: Literal[-1, 1] = 1) -> List[Tuple[int, int]]:
    """Sort a 2D array and return the index of sorted elements.

    Args:
        mat: the 2D array to be sort.
        order: sort the array ascending if set to 1 and descending if set to -1. Defaults to 1.

    Returns:
        A list containing 2D index of sorted elements.
    """

    isort = np.argsort(mat, axis=None)[::order]
    index = np.zeros((len(isort), 2), dtype=int)
    index[:, 0] = isort // mat.shape[1]
    index[:, 1] = isort % mat.shape[1]
    return [(index[i, 0], index[i, 1]) for i in range(len(isort))]


def list_top_genes(
    arr: np.ndarray,
    gene_names: np.ndarray,
    n_top_genes: int = 30,
    order: Literal[1, -1] = -1,
    return_sorted_array: bool = False,
) -> Union[Tuple[np.ndarray, np.ndarray], np.ndarray]:
    """List top genes in a set gene data.

    Args:
        arr: an 1D array containing expression value of a set of genes.
        gene_names: the gene name corresponding to each value in `arr`.
        n_top_genes: the number of top genes to be selected. Defaults to 30.
        order: coule be 1 or -1. If set to 1, most expressed genes are selected; otherwise, least expressed genes are
            selected. Defaults to -1.
        return_sorted_array: whether to return the sorted expression array together with sorted gene names. Defaults to
            False.

    Returns:
        The names of the sorted genes in the specified order. If `return_sorted_array` is set to True, the sorted
        expression array would also be returned.
    """
    imax = np.argsort(arr)[::order]
    if return_sorted_array:
        return gene_names[imax][:n_top_genes], arr[imax][:n_top_genes]
    else:
        return gene_names[imax][:n_top_genes]


def list_top_interactions(
    mat: np.ndarray, row_names: np.ndarray, column_names: np.ndarray, order: Literal[1, -1] = -1
) -> Tuple[List[List[str]], np.ndarray]:
    """Sort a 2D array with raw and column names in specified order.

    Args:
        mat: the array to be sorted.
        row_names: the name for each row of `mat`.
        column_names: the name for each column of `mat`.
        order: coule be 1 or -1. If set to 1, sort ascending. Otherwise, sort descending. Defaults to -1.

    Returns:
        A tuple (ints, sorted_mat) where `ints` is a sorted list whose elements are pairs of row name and column name
        corresponding to the element in the mat. `sorted_mat` is a list containing the sorted values of the mat.
    """
    imax = argsort_mat(mat, order=order)
    ints = []
    sorted_mat = []
    for im in imax:
        ints.append([row_names[im[0]], column_names[im[1]]])
        sorted_mat.append(mat[im])
    return ints, np.array(sorted_mat)


def table_top_genes(
    arrs: np.ndarray,
    item_names: str,
    gene_names: np.ndarray,
    return_df: bool = True,
    output_values: bool = False,
    **kwargs,
) -> Union[pd.DataFrame, dict]:
    """Sort gene expressions for multiple items (cells) and save the result in a dict or a DataFrame.

    Args:
        arrs: a 2D array with each row corresponding to an item and each column corresponding to a gene.
        item_names: the names of items corresponding to the rows of `arrs`.
        gene_names: the names of genes corresponding to the columns of `arrs`.
        return_df: whether to return the result in DataFrame or dict. Defaults to True.
        output_values: whether to return the genes expression value together with sorted gene names. Defaults to False.

    Returns:
        A DataFrame or a dict containing sorted genes for each item.
    """
    table = {}
    for i, item in enumerate(item_names):
        if output_values:
            table[item], table[item + "_values"] = list_top_genes(
                arrs[i], gene_names, return_sorted_array=True, **kwargs
            )
        else:
            table[item] = list_top_genes(arrs[i], gene_names, **kwargs)
    if return_df:
        return pd.DataFrame(data=table)
    else:
        return table


def table_rank_dict(
    rank_dict: dict, n_top_genes: int = 30, order: int = 1, output_values: bool = False
) -> pd.DataFrame:
    """Generate a pandas.Dataframe from a rank dictionary. A rank dictionary is a dictionary of gene names and values,
    based on which the genes are sorted, for each group of cells.

    Args:
        rank_dict: the rank dictionary.
        n_top_genes: the number of top genes put into the Dataframe. Defaults to 30.
        order: the order of picking the top genes from the rank dictionary.
            1: ascending, -1: descending. Defaults to 1.
        output_values: whether output the values along with gene names. Defaults to False.

    Returns:
        The table of top genes of each group.
    """

    data = {}
    for g, r in rank_dict.items():
        d = [k for k in r.keys()][::order]
        data[g] = d[:n_top_genes]
        if output_values:
            dd = [v for v in r.values()][::order]
            data[g + "_values"] = dd[:n_top_genes]
    return pd.DataFrame(data=data)


# ---------------------------------------------------------------------------------------------------
# data transformation related:
def log1p_(adata: AnnData, X_data: np.ndarray) -> np.ndarray:
    """Perform log(1+x) X_data if adata.uns["pp"]["layers_norm_method"] is None.

    Args:
        adata: the AnnData that has been preprocessed.
        X_data: the data to perform log1p on.

    Returns:
        The log1p result data if "layers_norm_method" in adata is None; otherwise, X_data would be returned unchanged.
    """
    if "layers_norm_method" not in adata.uns["pp"].keys():
        return X_data
    else:
        if adata.uns["pp"]["layers_norm_method"] is None:
            if sp.issparse(X_data):
                X_data.data = np.log1p(X_data.data)
            else:
                X_data = np.log1p(X_data)

        return X_data


def inverse_norm(adata: AnnData, layer_x: Union[np.ndarray, sp.csr_matrix]) -> np.ndarray:
    """Perform inverse normalization on the given data. The normalization method is stored in adata after preprocessing.

    Args:
        adata: an AnnData object that has been preprocessed.
        layer_x: the data to perform inverse normalization on.

    Returns:
        The inverse normalized data.
    """

    if sp.issparse(layer_x):
        layer_x.data = (
            np.expm1(layer_x.data)
            if adata.uns["pp"]["layers_norm_method"] == "log1p"
            else 2**layer_x.data - 1
            if adata.uns["pp"]["layers_norm_method"] == "log2"
            else np.exp(layer_x.data) - 1
            if adata.uns["pp"]["layers_norm_method"] == "log"
            else _Freeman_Tukey(layer_x.data + 1, inverse=True) - 1
            if adata.uns["pp"]["layers_norm_method"] == "Freeman_Tukey"
            else layer_x.data
        )
    else:
        layer_x = (
            np.expm1(layer_x)
            if adata.uns["pp"]["layers_norm_method"] == "log1p"
            else 2**layer_x - 1
            if adata.uns["pp"]["layers_norm_method"] == "log2"
            else np.exp(layer_x) - 1
            if adata.uns["pp"]["layers_norm_method"] == "log"
            else _Freeman_Tukey(layer_x, inverse=True)
            if adata.uns["pp"]["layers_norm_method"] == "Freeman_Tukey"
            else layer_x
        )

    return layer_x


# ---------------------------------------------------------------------------------------------------
# kinetic parameters related:
def one_shot_alpha(labeled, gamma, t):
    alpha = labeled * gamma / (1 - np.exp(-gamma * t))
    return alpha


def one_shot_alpha_matrix(labeled, gamma, t):
    alpha = elem_prod(gamma[:, None], labeled) / (1 - np.exp(-elem_prod(gamma[:, None], t[None, :])))
    return sp.csr_matrix(alpha)


def one_shot_gamma_alpha(k, t, labeled):
    gamma = -np.log(1 - k) / t
    alpha = labeled * (gamma / k)[0]
    return gamma, alpha


def one_shot_k(gamma, t):
    k = 1 - np.exp(-gamma * t)
    return k


def one_shot_gamma_alpha_matrix(k, t, U):
    """Assume U is a sparse matrix and only tested on one-shot experiment"""
    Kc = np.clip(k, 0, 1 - 1e-3)
    gamma = -(np.log(1 - Kc) / t)
    alpha = U.multiply((gamma / k)[:, None])

    return gamma, alpha


def _one_shot_gamma_alpha_matrix(K, tau, N, R):
    """original code from Yan"""
    N, R = N.A.T, R.A.T
    K = np.array(K)
    tau = tau[0]
    Kc = np.clip(K, 0, 1 - 1e-3)
    if np.isscalar(tau):
        B = -np.log(1 - Kc) / tau
    else:
        B = -(np.log(1 - Kc)[None, :].T / tau).T
    return B, (elem_prod(B, N) / K).T - elem_prod(B, R).T


def compute_velocity_labeling_B(B, alpha, R):
    return alpha - elem_prod(B, R.T).T


# ---------------------------------------------------------------------------------------------------
# dynamics related:
def remove_2nd_moments(adata: AnnData) -> None:
    """Delete layers of 2nd moments.

    Args:
        adata: the AnnData object from which 2nd moment layers are deleted.
    """
    layers = list(adata.layers.keys())
    for layer in layers:
        if layer.startswith("M_") and len(layer) == 4:
            del adata.layers[layer]


def get_valid_bools(adata: AnnData, filter_gene_mode: Literal["final", "basic", "no"]) -> np.ndarray:
    """Get a boolean array showing the gene passing the filter specified.

    Args:
        adata: an AnnData object.
        filter_gene_mode: the gene filter. Could be one of "final", "basic", and "no".

    Raises:
        NotImplementedError: invalid `filter_gene_mode`.

    Returns:
        A boolean array showing the gene passing the filter specified.
    """
    if filter_gene_mode == "final":
        valid_ind = adata.var.use_for_pca.values
    elif filter_gene_mode == "basic":
        valid_ind = adata.var.pass_basic_filter.values
    elif filter_gene_mode == "no":
        valid_ind = np.repeat([True], adata.shape[1])
    else:
        raise NotImplementedError("Invalid filter_gene_mode. ")
    return valid_ind


def log_unnormalized_data(
    raw: Union[np.ndarray, sp.csr_matrix], log_unnormalized: bool
) -> Union[np.ndarray, sp.csr_matrix]:
    """Perform log1p on unnormalized data.

    Args:
        raw: the matrix to be operated on.
        log_unnormalized: whether the matrix is unnormalized and log1p should be performed.

    Returns:
        Updated matrix with log1p if it is unormalized; otherwise, return original `raw`.
    """
    if sp.issparse(raw):
        raw.data = np.log(raw.data + 1) if log_unnormalized else raw.data
    else:
        raw = np.log1p(raw) if log_unnormalized else raw

    return raw


def get_auto_assump_mRNA(
    subset_adata,
    has_splicing,
    has_labeling,
    use_moments,
    tkey,
    NTR_vel,
):
    if not NTR_vel:
        if has_labeling and not has_splicing:
            main_warning(
                "Your adata only has labeling data, but `NTR_vel` is set to be "
                "`False`. Dynamo will reset it to `True` to enable this analysis."
            )
        NTR_vel = True

    normalized, assumption_mRNA = (
        False,
        None,
    )
    mapper = get_mapper()

    # labeling plus splicing
    if np.all(([i in subset_adata.layers.keys() for i in ["X_ul", "X_sl", "X_su"]])) or np.all(
        ([mapper[i] in subset_adata.layers.keys() for i in ["X_ul", "X_sl", "X_su"]])
    ):  # only uu, ul, su, sl provided
        normalized, assumption_mRNA = (
            True,
            "ss" if NTR_vel else "kinetic",
        )

    elif np.all(([i in subset_adata.layers.keys() for i in ["uu", "ul", "sl", "su"]])):
        normalized, assumption_mRNA = (
            False,
            "ss" if NTR_vel else "kinetic",
        )
    # labeling without splicing
    if not has_splicing and (
        ("X_new" in subset_adata.layers.keys() and not use_moments)
        or (mapper["X_new"] in subset_adata.layers.keys() and use_moments)
    ):  # run new / total ratio (NTR)
        normalized, assumption_mRNA = (
            True,
            "ss" if NTR_vel else "kinetic",
        )
    elif not has_splicing and "new" in subset_adata.layers.keys():
        assumption_mRNA = "ss" if NTR_vel else "kinetic"
    # splicing data
    if not has_labeling and (
        ("X_unspliced" in subset_adata.layers.keys() and not use_moments)
        or (mapper["X_unspliced"] in subset_adata.layers.keys() and use_moments)
    ):
        normalized, assumption_mRNA = (
            True,
            "kinetic" if tkey in subset_adata.obs.columns else "ss",
        )
    elif not has_labeling and "unspliced" in subset_adata.layers.keys():
        assumption_mRNA = "kinetic" if tkey in subset_adata.obs.columns else "ss"

    if has_labeling:
        if assumption_mRNA is None:
            assumption_mRNA = "ss" if NTR_vel else "kinetic"

    return NTR_vel, assumption_mRNA


def get_data_for_kin_params_estimation(
    subset_adata,
    has_splicing,
    has_labeling,
    model,
    use_moments,
    tkey,
    protein_names,
    log_unnormalized,
    NTR_vel,
):
    if not NTR_vel:
        if has_labeling and not has_splicing:
            main_warning(
                "Your adata only has labeling data, but `NTR_vel` is set to be "
                "`False`. Dynamo will reset it to `True` to enable this analysis."
            )
        NTR_vel = True

    U, Ul, S, Sl, P, US, U2, S2, = (
        None,
        None,
        None,
        None,
        None,
        None,
        None,
        None,
    )  # U: (unlabeled) unspliced; S: (unlabeled) spliced; U / Ul: old and labeled; U, Ul, S, Sl: uu/ul/su/sl
    normalized, assumption_mRNA = (
        False,
        None,
    )

    mapper = get_mapper()

    # labeling plus splicing
    if np.all(([i in subset_adata.layers.keys() for i in ["X_ul", "X_sl", "X_su"]])) or np.all(
        ([mapper[i] in subset_adata.layers.keys() for i in ["X_ul", "X_sl", "X_su"]])
    ):  # only uu, ul, su, sl provided
        normalized, assumption_mRNA = (
            True,
            "ss" if NTR_vel else "kinetic",
        )
        U = (
            subset_adata.layers[mapper["X_uu"]].T if use_moments else subset_adata.layers["X_uu"].T
        )  # unlabel unspliced: U

        Ul = subset_adata.layers[mapper["X_ul"]].T if use_moments else subset_adata.layers["X_ul"].T

        Sl = subset_adata.layers[mapper["X_sl"]].T if use_moments else subset_adata.layers["X_sl"].T

        S = (
            subset_adata.layers[mapper["X_su"]].T if use_moments else subset_adata.layers["X_su"].T
        )  # unlabel spliced: S

    elif np.all(([i in subset_adata.layers.keys() for i in ["uu", "ul", "sl", "su"]])):
        normalized, assumption_mRNA = (
            False,
            "ss" if NTR_vel else "kinetic",
        )
        raw, _ = subset_adata.layers["uu"].T, subset_adata.layers["uu"].T
        U = log_unnormalized_data(raw, log_unnormalized)

        raw, _ = subset_adata.layers["ul"].T, subset_adata.layers["ul"].T
        Ul = log_unnormalized_data(raw, log_unnormalized)

        raw, _ = subset_adata.layers["sl"].T, subset_adata.layers["sl"].T
        Sl = log_unnormalized_data(raw, log_unnormalized)

        raw, _ = subset_adata.layers["su"].T, subset_adata.layers["su"].T
        S = log_unnormalized_data(raw, log_unnormalized)

    # labeling without splicing
    if not has_splicing and (
        ("X_new" in subset_adata.layers.keys() and not use_moments)
        or (mapper["X_new"] in subset_adata.layers.keys() and use_moments)
    ):  # run new / total ratio (NTR)
        normalized, assumption_mRNA = (
            True,
            "ss" if NTR_vel else "kinetic",
        )
        U = (
            subset_adata.layers[mapper["X_total"]].T - subset_adata.layers[mapper["X_new"]].T
            if use_moments
            else subset_adata.layers["X_total"].T - subset_adata.layers["X_new"].T
        )
        Ul = subset_adata.layers[mapper["X_new"]].T if use_moments else subset_adata.layers["X_new"].T

    elif not has_splicing and "new" in subset_adata.layers.keys():
        assumption_mRNA = ("ss" if NTR_vel else "kinetic",)
        raw, _, old = (
            subset_adata.layers["new"].T,
            subset_adata.layers["new"].T,
            subset_adata.layers["total"].T - subset_adata.layers["new"].T,
        )
        if sp.issparse(raw):
            raw.data = np.log1p(raw.data) if log_unnormalized else raw.data
            old.data = np.log1p(old.data) if log_unnormalized else old.data
        else:
            raw = np.log1p(raw) if log_unnormalized else raw
            old = np.log1p(old) if log_unnormalized else old
        U = old
        Ul = raw

    # splicing data
    if not has_labeling and (
        ("X_unspliced" in subset_adata.layers.keys() and not use_moments)
        or (mapper["X_unspliced"] in subset_adata.layers.keys() and use_moments)
    ):
        normalized, assumption_mRNA = (
            True,
            "kinetic" if tkey in subset_adata.obs.columns else "ss",
        )
        U = subset_adata.layers[mapper["X_unspliced"]].T if use_moments else subset_adata.layers["X_unspliced"].T
    elif not has_labeling and "unspliced" in subset_adata.layers.keys():
        assumption_mRNA = "kinetic" if tkey in subset_adata.obs.columns else "ss"
        raw, _ = (
            subset_adata.layers["unspliced"].T,
            subset_adata.layers["unspliced"].T,
        )
        if sp.issparse(raw):
            raw.data = np.log1p(raw.data) if log_unnormalized else raw.data
        else:
            raw = np.log1p(raw) if log_unnormalized else raw
        U = raw
    if not has_labeling and (
        ("X_spliced" in subset_adata.layers.keys() and not use_moments)
        or (mapper["X_spliced"] in subset_adata.layers.keys() and use_moments)
    ):
        S = subset_adata.layers[mapper["X_spliced"]].T if use_moments else subset_adata.layers["X_spliced"].T
    elif not has_labeling and "spliced" in subset_adata.layers.keys():
        raw, _ = (
            subset_adata.layers["spliced"].T,
            subset_adata.layers["spliced"].T,
        )
        if sp.issparse(raw):
            raw.data = np.log1p(raw.data) if log_unnormalized else raw.data
        else:
            raw = np.log1p(raw) if log_unnormalized else raw
        S = raw

    # protein
    ind_for_proteins = None
    if ("X_protein" in subset_adata.obsm.keys() and not use_moments) or (
        mapper["X_protein"] in subset_adata.obsm.keys() and use_moments
    ):
        P = subset_adata.obsm[mapper["X_protein"]].T if use_moments else subset_adata.obsm["X_protein"].T
    elif "protein" in subset_adata.obsm.keys():
        P = subset_adata.obsm["protein"].T
    if P is not None:
        if protein_names is None:
            main_warning(
                "protein layer exists but protein_names is not provided. No estimation will be performed for protein "
                "data."
            )
        else:
            protein_names = list(set(subset_adata.var.index).intersection(protein_names))
            ind_for_proteins = [np.where(subset_adata.var.index == i)[0][0] for i in protein_names]
            subset_adata.var["is_protein_dynamics_genes"] = False
            subset_adata.var.loc[ind_for_proteins, "is_protein_dynamics_genes"] = True

    if has_labeling:
        if assumption_mRNA is None:
            assumption_mRNA = "ss" if NTR_vel else "kinetic"
        if tkey in subset_adata.obs.columns:
            t = np.array(subset_adata.obs[tkey], dtype="float")
        else:
            raise Exception(
                "the tkey ",
                tkey,
                " provided is not a valid column name in .obs.",
            )
        if model == "stochastic" and all([x in subset_adata.layers.keys() for x in ["M_tn", "M_nn", "M_tt"]]):
            US, U2, S2 = (
                subset_adata.layers["M_tn"].T if NTR_vel else subset_adata.layers["M_us"].T,
                subset_adata.layers["M_nn"].T if NTR_vel else subset_adata.layers["M_uu"].T,
                subset_adata.layers["M_tt"].T if NTR_vel else subset_adata.layers["M_ss"].T,
            )
    else:
        t = None
        if model == "stochastic":
            US, U2, S2 = (
                subset_adata.layers["M_us"].T,
                subset_adata.layers["M_uu"].T,
                subset_adata.layers["M_ss"].T,
            )

    return (
        U,
        Ul,
        S,
        Sl,
        P,
        US,
        U2,
        S2,
        t,
        normalized,
        ind_for_proteins,
        assumption_mRNA,
    )


def set_velocity(
    adata,
    vel_U,
    vel_S,
    vel_N,
    vel_T,
    vel_P,
    _group,
    cur_grp,
    cur_cells_bools,
    valid_ind,
    ind_for_proteins,
):
    cur_cells_ind, valid_ind_ = (
        np.where(cur_cells_bools)[0][:, np.newaxis],
        np.where(valid_ind)[0],
    )
    if type(vel_U) is not float:
        if cur_grp == _group[0]:
            adata.layers["velocity_U"] = sp.csr_matrix((adata.shape), dtype=np.float64)
        vel_U = vel_U.T.tocsr() if sp.issparse(vel_U) else sp.csr_matrix(vel_U, dtype=np.float64).T
        adata.layers["velocity_U"][cur_cells_ind, valid_ind_] = vel_U
    if type(vel_S) is not float:
        if cur_grp == _group[0]:
            adata.layers["velocity_S"] = sp.csr_matrix((adata.shape), dtype=np.float64)
        vel_S = vel_S.T.tocsr() if sp.issparse(vel_S) else sp.csr_matrix(vel_S, dtype=np.float64).T
        adata.layers["velocity_S"][cur_cells_ind, valid_ind_] = vel_S
    if type(vel_N) is not float:
        if cur_grp == _group[0]:
            adata.layers["velocity_N"] = sp.csr_matrix((adata.shape), dtype=np.float64)
        vel_N = vel_N.T.tocsr() if sp.issparse(vel_N) else sp.csr_matrix(vel_N, dtype=np.float64).T
        adata.layers["velocity_N"][cur_cells_ind, valid_ind_] = vel_N
    if type(vel_T) is not float:
        if cur_grp == _group[0]:
            adata.layers["velocity_T"] = sp.csr_matrix((adata.shape), dtype=np.float64)
        vel_T = vel_T.T.tocsr() if sp.issparse(vel_T) else sp.csr_matrix(vel_T, dtype=np.float64).T
        adata.layers["velocity_T"][cur_cells_ind, valid_ind_] = vel_T
    if type(vel_P) is not float:
        if cur_grp == _group[0]:
            adata.obsm["velocity_P"] = sp.csr_matrix((adata.obsm["P"].shape[0], len(ind_for_proteins)), dtype=float)
        adata.obsm["velocity_P"][cur_cells_bools, :] = (
            vel_P.T.tocsr() if sp.issparse(vel_P) else sp.csr_matrix(vel_P, dtype=float).T
        )

    return adata


def set_param_ss(
    adata,
    est,
    alpha,
    beta,
    gamma,
    eta,
    delta,
    experiment_type,
    _group,
    cur_grp,
    kin_param_pre,
    valid_ind,
    ind_for_proteins,
):
    params_df = pd.DataFrame(index=adata.var.index)
    if experiment_type == "mix_std_stm":
        if alpha is not None:
            if cur_grp == _group[0]:
                adata.varm[kin_param_pre + "alpha"] = np.zeros((adata.shape[1], alpha[1].shape[1]))
            adata.varm[kin_param_pre + "alpha"][valid_ind, :] = alpha[1]
            (
                params_df[kin_param_pre + "alpha"],
                params_df[kin_param_pre + "alpha_std"],
            ) = (None, None)
            (
                params_df.loc[valid_ind, kin_param_pre + "alpha"],
                params_df.loc[valid_ind, kin_param_pre + "alpha_std"],
            ) = (alpha[1][:, -1], alpha[0])

        if cur_grp == _group[0]:
            (
                params_df[kin_param_pre + "beta"],
                params_df[kin_param_pre + "gamma"],
                params_df[kin_param_pre + "half_life"],
            ) = (None, None, None)

        params_df.loc[valid_ind, kin_param_pre + "beta"] = beta
        params_df.loc[valid_ind, kin_param_pre + "gamma"] = gamma
        params_df.loc[valid_ind, kin_param_pre + "half_life"] = np.log(2) / gamma
    else:
        if alpha is not None:
            if len(alpha.shape) > 1:  # for each cell
                if cur_grp == _group[0]:
                    adata.varm[kin_param_pre + "alpha"] = (
                        sp.csr_matrix(np.zeros(adata.shape[::-1]))
                        if sp.issparse(alpha)
                        else np.zeros(adata.shape[::-1])
                    )  #
                adata.varm[kin_param_pre + "alpha"][valid_ind, :] = alpha  #
                params_df.loc[valid_ind, kin_param_pre + "alpha"] = alpha.mean(1)
            elif len(alpha.shape) == 1:
                if cur_grp == _group[0]:
                    params_df[kin_param_pre + "alpha"] = None
                params_df.loc[valid_ind, kin_param_pre + "alpha"] = alpha

        if cur_grp == _group[0]:
            (
                params_df[kin_param_pre + "beta"],
                params_df[kin_param_pre + "gamma"],
                params_df[kin_param_pre + "half_life"],
            ) = (None, None, None)
        params_df.loc[valid_ind, kin_param_pre + "beta"] = beta
        params_df.loc[valid_ind, kin_param_pre + "gamma"] = gamma
        params_df.loc[valid_ind, kin_param_pre + "half_life"] = None if gamma is None else np.log(2) / gamma

        (
            alpha_intercept,
            alpha_r2,
            beta_k,
            gamma_k,
            gamma_intercept,
            gamma_r2,
            gamma_logLL,
            delta_intercept,
            delta_r2,
            bs,
            bf,
            uu0,
            ul0,
            su0,
            sl0,
            U0,
            S0,
            total0,
        ) = est.aux_param.values()
        if alpha_r2 is not None:
            alpha_r2[~np.isfinite(alpha_r2)] = 0
        if cur_grp == _group[0]:
            (
                params_df[kin_param_pre + "alpha_b"],
                params_df[kin_param_pre + "alpha_r2"],
                params_df[kin_param_pre + "gamma_b"],
                params_df[kin_param_pre + "gamma_r2"],
                params_df[kin_param_pre + "gamma_logLL"],
                params_df[kin_param_pre + "delta_b"],
                params_df[kin_param_pre + "delta_r2"],
                params_df[kin_param_pre + "bs"],
                params_df[kin_param_pre + "bf"],
                params_df[kin_param_pre + "uu0"],
                params_df[kin_param_pre + "ul0"],
                params_df[kin_param_pre + "su0"],
                params_df[kin_param_pre + "sl0"],
                params_df[kin_param_pre + "U0"],
                params_df[kin_param_pre + "S0"],
                params_df[kin_param_pre + "total0"],
            ) = (
                None,
                None,
                None,
                None,
                None,
                None,
                None,
                None,
                None,
                None,
                None,
                None,
                None,
                None,
                None,
                None,
            )

        params_df.loc[valid_ind, kin_param_pre + "alpha_b"] = alpha_intercept
        params_df.loc[valid_ind, kin_param_pre + "alpha_r2"] = alpha_r2

        if gamma_r2 is not None:
            gamma_r2[~np.isfinite(gamma_r2)] = 0
        params_df.loc[valid_ind, kin_param_pre + "gamma_b"] = gamma_intercept
        params_df.loc[valid_ind, kin_param_pre + "gamma_r2"] = gamma_r2
        params_df.loc[valid_ind, kin_param_pre + "gamma_logLL"] = gamma_logLL

        params_df.loc[valid_ind, kin_param_pre + "bs"] = bs
        params_df.loc[valid_ind, kin_param_pre + "bf"] = bf

        params_df.loc[valid_ind, kin_param_pre + "uu0"] = uu0
        params_df.loc[valid_ind, kin_param_pre + "ul0"] = ul0
        params_df.loc[valid_ind, kin_param_pre + "su0"] = su0
        params_df.loc[valid_ind, kin_param_pre + "sl0"] = sl0
        params_df.loc[valid_ind, kin_param_pre + "U0"] = U0
        params_df.loc[valid_ind, kin_param_pre + "S0"] = S0
        params_df.loc[valid_ind, kin_param_pre + "total0"] = total0

        if experiment_type == "one-shot":
            params_df[kin_param_pre + "beta_k"] = None
            params_df[kin_param_pre + "gamma_k"] = None
            params_df.loc[valid_ind, kin_param_pre + "beta_k"] = beta_k
            params_df.loc[valid_ind, kin_param_pre + "gamma_k"] = gamma_k

        if ind_for_proteins is not None:
            delta_r2[~np.isfinite(delta_r2)] = 0
            if cur_grp == _group[0]:
                (
                    params_df[kin_param_pre + "eta"],
                    params_df[kin_param_pre + "delta"],
                    params_df[kin_param_pre + "delta_b"],
                    params_df[kin_param_pre + "delta_r2"],
                    params_df[kin_param_pre + "p_half_life"],
                ) = (None, None, None, None, None)
            params_df.loc[valid_ind, kin_param_pre + "eta"][ind_for_proteins] = eta
            params_df.loc[valid_ind, kin_param_pre + "delta"][ind_for_proteins] = delta
            params_df.loc[valid_ind, kin_param_pre + "delta_b"][ind_for_proteins] = delta_intercept
            params_df.loc[valid_ind, kin_param_pre + "delta_r2"][ind_for_proteins] = delta_r2
            params_df.loc[valid_ind, kin_param_pre + "p_half_life"][ind_for_proteins] = np.log(2) / delta

    adata.varm[kin_param_pre + "vel_params"] = params_df.to_numpy()
    adata.uns[kin_param_pre + "vel_params_names"] = list(params_df.columns)

    return adata


def set_param_kinetic(
    adata,
    alpha,
    a,
    b,
    alpha_a,
    alpha_i,
    beta,
    gamma,
    cost,
    logLL,
    kin_param_pre,
    extra_params,
    _group,
    cur_grp,
    cur_cells_bools,
    valid_ind,
):
    params_df = pd.DataFrame(index=adata.var.index)
    if cur_grp == _group[0]:
        (
            params_df[kin_param_pre + "alpha"],
            params_df[kin_param_pre + "a"],
            params_df[kin_param_pre + "b"],
            params_df[kin_param_pre + "alpha_a"],
            params_df[kin_param_pre + "alpha_i"],
            params_df[kin_param_pre + "beta"],
            params_df[kin_param_pre + "p_half_life"],
            params_df[kin_param_pre + "gamma"],
            params_df[kin_param_pre + "half_life"],
            params_df[kin_param_pre + "cost"],
            params_df[kin_param_pre + "logLL"],
        ) = (None, None, None, None, None, None, None, None, None, None, None)

    if isarray(alpha) and alpha.ndim > 1:
        params_df.loc[valid_ind, kin_param_pre + "alpha"] = alpha.mean(1)
        cur_cells_ind, valid_ind_ = (
            np.where(cur_cells_bools)[0][:, np.newaxis],
            np.where(valid_ind)[0],
        )
        if cur_grp == _group[0]:
            adata.layers["cell_wise_alpha"] = sp.csr_matrix((adata.shape), dtype=np.float64)
        alpha = alpha.T.tocsr() if sp.issparse(alpha) else sp.csr_matrix(alpha, dtype=np.float64).T
        adata.layers["cell_wise_alpha"][cur_cells_ind, valid_ind_] = alpha
    else:
<<<<<<< HEAD
        adata.var.loc[valid_ind, kin_param_pre + "alpha"] = alpha

    # to support cell-wise beta
    if isarray(beta) and beta.ndim > 1:
        adata.var.loc[valid_ind, kin_param_pre + "beta"] = beta.mean(1)
        if cur_grp == _group[0]:
            adata.layers["cell_wise_beta"] = sp.csr_matrix((adata.shape), dtype=np.float64)
        beta = beta.T.tocsr() if sp.issparse(beta) else sp.csr_matrix(beta, dtype=np.float64).T
        adata.layers["cell_wise_beta"][cur_cells_ind, valid_ind_] = beta
    else:
        adata.var.loc[valid_ind, kin_param_pre + "beta"] = beta

    adata.var.loc[valid_ind, kin_param_pre + "a"] = a
    adata.var.loc[valid_ind, kin_param_pre + "b"] = b
    adata.var.loc[valid_ind, kin_param_pre + "alpha_a"] = alpha_a
    adata.var.loc[valid_ind, kin_param_pre + "alpha_i"] = alpha_i
    # adata.var.loc[valid_ind, kin_param_pre + "beta"] = beta
    adata.var.loc[valid_ind, kin_param_pre + "gamma"] = gamma
    adata.var.loc[valid_ind, kin_param_pre + "half_life"] = np.log(2) / gamma
    adata.var.loc[valid_ind, kin_param_pre + "cost"] = cost
    adata.var.loc[valid_ind, kin_param_pre + "logLL"] = logLL
=======
        params_df.loc[valid_ind, kin_param_pre + "alpha"] = alpha
    params_df.loc[valid_ind, kin_param_pre + "a"] = a
    params_df.loc[valid_ind, kin_param_pre + "b"] = b
    params_df.loc[valid_ind, kin_param_pre + "alpha_a"] = alpha_a
    params_df.loc[valid_ind, kin_param_pre + "alpha_i"] = alpha_i
    params_df.loc[valid_ind, kin_param_pre + "beta"] = beta
    params_df.loc[valid_ind, kin_param_pre + "gamma"] = gamma
    params_df.loc[valid_ind, kin_param_pre + "half_life"] = np.log(2) / gamma
    params_df.loc[valid_ind, kin_param_pre + "cost"] = cost
    params_df.loc[valid_ind, kin_param_pre + "logLL"] = logLL
>>>>>>> 583d2f1d
    # add extra parameters (u0, uu0, etc.)
    extra_params.columns = [kin_param_pre + i for i in extra_params.columns]
    extra_params = extra_params.set_index(adata.var.index[valid_ind])
    var = pd.concat((params_df, extra_params), axis=1, sort=False)
    adata.varm[kin_param_pre + "vel_params"] = var.to_numpy()
    adata.uns[kin_param_pre + "vel_params_names"] = list(var.columns)

    return adata


def get_vel_params(
    adata: AnnData,
    params: Optional[Union[List, str]] = None,
    genes: Optional[List] = None,
    kin_param_pre: str = "",
    skip_cell_wise: bool = False,
) -> Union[Tuple, pd.DataFrame, List]:
    """Get the velocity parameters based on input names.

    Args:
        adata: the anndata object which contains the parameters.
        params: the names of parameters to query. If set to None, the entire velocity parameters DataFrame from `.varm`
            will be returned.
        kin_param_pre: the prefix used to kinetic parameters related to RNA dynamics.
        skip_cell_wise: whether to skip the detected cell wise parameters. If set to True, the mean will be returned
            instead of cell wise parameters.

    Returns:
        All velocity parameters with the same order of query `params`.
    """
    if type(params) is str:
        params = [params]

    if kin_param_pre + "vel_params" not in adata.varm.keys():
        raise KeyError("The key of velocity related parameters are not found in varm.")

    array_data = adata.varm[kin_param_pre + "vel_params"]
    df_columns = adata.uns[kin_param_pre + "vel_params_names"]
    df = pd.DataFrame(array_data, index=adata.var_names, columns=df_columns)
    target_params = []

    if genes is None:
        genes = df.index

    if params is None:
        return df.loc[genes]

    for param in params:
        if param == "alpha":
            if not skip_cell_wise:
                if "cell_wise_alpha" in adata.layers.keys():
                    target_params.append(adata[:, genes].layers["cell_wise_alpha"])
                elif "alpha" in adata.varm.keys():
                    target_params.append(adata[:, genes].varm[kin_param_pre + "alpha"])
                else:
                    target_params.append(df.loc[genes, kin_param_pre + "alpha"].values)
                continue
        target_params.append(df.loc[genes, kin_param_pre + param].values)

    if len(target_params) > 1:
        return tuple(target_params)
    else:
        return target_params[0]


def update_vel_params(adata: AnnData, params_df: pd.DataFrame, kin_param_pre: str = "") -> None:
    """Update the kinetic parameters related to RNA velocity calculation.

    Args:
        adata: the AnnData object whose kinetic parameters related to RNA velocity calculation will be updated.
        params_df: the dataframe of kinetic parameters related to RNA velocity calculation.
        kin_param_pre: the prefix used to kinetic parameters related to RNA dynamics.

    Returns:
        The anndata object will be updated with parameters and columns names from given dataframe.
    """
    adata.varm[kin_param_pre + "vel_params"] = params_df.to_numpy()
    adata.uns[kin_param_pre + "vel_params_names"] = list(params_df.columns)


def get_U_S_for_velocity_estimation(subset_adata, use_moments, has_splicing, has_labeling, log_unnormalized, NTR):
    mapper = get_mapper()

    if has_splicing:
        if has_labeling:
            if "X_new" in subset_adata.layers.keys():  # unlabel spliced: S
                if use_moments:
                    U, S = (
                        subset_adata.layers[mapper["X_unspliced"]].T,
                        subset_adata.layers[mapper["X_spliced"]].T,
                    )
                    N, T = (
                        subset_adata.layers[mapper["X_new"]].T,
                        subset_adata.layers[mapper["X_total"]].T,
                    )
                else:
                    U, S = (
                        subset_adata.layers["X_unspliced"].T,
                        subset_adata.layers["X_spliced"].T,
                    )
                    N, T = (
                        subset_adata.layers["X_new"].T,
                        subset_adata.layers["X_total"].T,
                    )
            else:
                U, S = (
                    subset_adata.layers["unspliced"].T,
                    subset_adata.layers["spliced"].T,
                )
                N, T = (
                    subset_adata.layers["new"].T,
                    subset_adata.layers["total"].T,
                )
                if sp.issparse(U):
                    U.data, S.data = (
                        np.log1p(U.data) if log_unnormalized else U.data,
                        np.log1p(S.data) if log_unnormalized else S.data,
                    )
                    N.data, T.data = (
                        np.log1p(N.data) if log_unnormalized else N.data,
                        np.log1p(T.data) if log_unnormalized else T.data,
                    )
                else:
                    U, S = (
                        np.log1p(U) if log_unnormalized else U,
                        np.log1p(S) if log_unnormalized else S,
                    )
                    N, T = (
                        np.log1p(N) if log_unnormalized else N,
                        np.log1p(T) if log_unnormalized else T,
                    )
            U, S = (N, T) if NTR else (U, S)
        else:
            if ("X_unspliced" in subset_adata.layers.keys()) or (
                mapper["X_unspliced"] in subset_adata.layers.keys()
            ):  # unlabel spliced: S
                if use_moments:
                    U, S = (
                        subset_adata.layers[mapper["X_unspliced"]].T,
                        subset_adata.layers[mapper["X_spliced"]].T,
                    )
                else:
                    U, S = (
                        subset_adata.layers["X_unspliced"].T,
                        subset_adata.layers["X_spliced"].T,
                    )
            else:
                U, S = (
                    subset_adata.layers["unspliced"].T,
                    subset_adata.layers["spliced"].T,
                )
                if sp.issparse(U):
                    U.data = np.log1p(U.data) if log_unnormalized else U.data
                    S.data = np.log1p(S.data) if log_unnormalized else S.data
                else:
                    U = np.log1p(U) if log_unnormalized else U
                    S = np.log1p(S) if log_unnormalized else S
    else:
        if ("X_new" in subset_adata.layers.keys()) or (
            mapper["X_new"] in subset_adata.layers.keys()
        ):  # run new / total ratio (NTR)
            if use_moments:
                U = subset_adata.layers[mapper["X_new"]].T
                S = (
                    subset_adata.layers[mapper["X_total"]].T
                    # if NTR
                    # else subset_adata.layers[mapper["X_total"]].T
                    # - subset_adata.layers[mapper["X_new"]].T
                )
            else:
                U = subset_adata.layers["X_new"].T
                S = (
                    subset_adata.layers["X_total"].T
                    # if NTR
                    # else subset_adata.layers["X_total"].T
                    # - subset_adata.layers["X_new"].T
                )
        elif "new" in subset_adata.layers.keys():
            U = subset_adata.layers["new"].T
            S = (
                subset_adata.layers["total"].T
                # if NTR
                # else subset_adata.layers["total"].T - subset_adata.layers["new"].T
            )
            if sp.issparse(U):
                U.data = np.log1p(U.data) if log_unnormalized else U.data
                S.data = np.log1p(S.data) if log_unnormalized else S.data
            else:
                U = np.log1p(U) if log_unnormalized else U
                S = np.log1p(S) if log_unnormalized else S

    return U, S


# ---------------------------------------------------------------------------------------------------
# retrieving data related


def fetch_X_data(adata, genes, layer, basis=None):
    if basis is not None:
        return None, adata.obsm["X_" + basis]

    if genes is not None:
        genes = adata.var_names.intersection(genes).to_list()
        if len(genes) == 0:
            raise ValueError("No genes from your genes list appear in your adata object.")

    if layer is None:
        if genes is not None:
            X_data = adata[:, genes].X
        else:
            if "use_for_dynamics" not in adata.var.keys():
                X_data = adata.X
                genes = adata.var_names
            else:
                X_data = adata[:, adata.var.use_for_dynamics].X
                genes = adata.var_names[adata.var.use_for_dynamics]
    else:
        if genes is not None:
            X_data = adata[:, genes].layers[layer]
        else:
            if "use_for_dynamics" not in adata.var.keys():
                X_data = adata.layers[layer]
                genes = adata.var_names
            else:
                X_data = adata[:, adata.var.use_for_dynamics].layers[layer]
                genes = adata.var_names[adata.var.use_for_dynamics]

            X_data = log1p_(adata, X_data)

    return genes, X_data


class AnnDataPredicate(object):
    """The predicate class for item selection for anndata.

    Attributes:
        key: The key in the AnnData object (specified as `data` in `.check()`) that will be used for selection.
        value: The value that will be used based on `op` to select items.
        op: operators for selection.
    """

    def __init__(
        self,
        key: str,
        value: Any,
        op: Literal[
            "==",
            "!=",
            ">",
            "<",
            ">=",
            "<=",
        ] = "==",
    ) -> None:
        """Initialize an AnnDataPredicate object.

        Args:
            key: the key in the AnnData object (specified as `data` in `.check()`) that will be used for selection.
            value: the value that will be used based on `op` to select items.
            op: operators for selection:
                '==' - equal to `value`; '!=' - unequal to; '>' - greater than; '<' - smaller than;
                '>=' - greater than or equal to; '<=' - less than or equal to. Defaults to "==".
        """

        self.key = key
        self.value = value
        self.op = op

    def check(self, data: AnnData) -> np.ndarray:
        """Filter out the elements in data[AnnDataPredicate.key] that fullfill the requirement specified as
        AnnDataPredicate's `value` and `op` attr.

        Args:
            data: the AnnData object to be tested.

        Raises:
            NotImplementedError: invalid `op`.

        Returns:
            A boolean array with `True` at positions where the element pass the check.
        """
        if self.op == "==":
            return data[self.key] == self.value
        elif self.op == "!=":
            return data[self.key] != self.value
        elif self.op == ">":
            return data[self.key] > self.value
        elif self.op == "<":
            return data[self.key] < self.value
        elif self.op == ">=":
            return data[self.key] >= self.value
        elif self.op == "<=":
            return data[self.key] <= self.value
        else:
            raise NotImplementedError(f"Unidentified operator {self.op}!")

    def __or__(self, other):
        """Combine requirement from another AnnDataPredicate object and return an AnnDataPredicates that set True on
        elements that pass at least one requirement from the AnnDataPredicate objects.

        Args:
            other (AnnDataPredicate): another AnnDataPredicate object containing requirement for "or" test.

        Returns:
            PredicateUnion: the updated Predicates object.
        """
        return PredicateUnion(self, other)

    def __and__(self, other):
        """Combine requirement from another AnnDataPredicate object and return an AnnDataPredicates that set True on
        elements that pass all requirements from the AnnDataPredicate objects.

        Args:
            other (AnnDataPredicate): another AnnDataPredicate object containing requirement for "and" test.

        Returns:
            PredicateIntersection: the updated Predicates object.
        """
        return PredicateIntersection(self, other)

    def __invert__(self):
        """Inverse the current requirement.

        Raises:
            NotImplementedError: invalid `op`.

        Returns:
            AnnDataPredicate: the updated Predicate object.
        """
        if self.op == "==":
            op = "!="
        elif self.op == "!=":
            op = "=="
        elif self.op == ">":
            op = "<="
        elif self.op == "<":
            op = ">="
        elif self.op == ">=":
            op = "<"
        elif self.op == "<=":
            op = ">"
        else:
            raise NotImplementedError(f"Unidentified operator {self.op}!")

        return AnnDataPredicate(self.key, self.value, op)


class AlwaysTrue(AnnDataPredicate):
    """A class inherited from AnnDataPredicate. Will return true for all elements under any requirement.

    Attributes:
        key: the key in the AnnData object (specified as `data` in `.check()`) that will be used for selection.
    """

    def __init__(self, key: Optional[str] = None) -> None:
        """Initialize an AlwaysTrue object.

        Args:
            key: the key in the AnnData object (specified as `data` in `.check()`) that will be used for selection. If
                None, the first layer of the AnnData for comparison would be used. Defaults to None.
        """
        self.key = key

    def check(self, data: AnnData) -> np.ndarray:
        """Return an all-true boolean array with the shape of the layer.

        Args:
            data: the AnnData object to be tested.

        Returns:
            An all-true boolean array with the shape of the layer.
        """
        key = self.key if self.key is not None else data.keys()[0]
        return np.ones(len(data[key]), dtype=bool)

    def __invert__(self):
        """Inverse the AlwaysTrue object to AlwaysFalse object.

        Returns:
            An AlwaysFalse object.
        """
        return AlwaysFalse(key=self.key)


class AlwaysFalse(AnnDataPredicate):
    """A class inherited from AnnDataPredicate. Will return false for all elements under any requirement.

    Attributes:
        key: the key in the AnnData object (specified as `data` in `.check()`) that will be used for selection.
    """

    def __init__(self, key=None):
        """Initialize an AlwaysTrue object.

        Args:
            key: the key in the AnnData object (specified as `data` in `.check()`) that will be used for selection. If
                None, the first layer of the AnnData for comparison would be used. Defaults to None.
        """
        self.key = key

    def check(self, data):
        """Return an all-false boolean array with the shape of the layer.

        Args:
            data: the AnnData object to be tested.

        Returns:
            An all-false boolean array with the shape of the layer.
        """
        key = self.key if self.key is not None else data.keys()[0]
        return np.zeros(len(data[key]), dtype=bool)

    def __invert__(self):
        """Inverse the AlwaysTrue object to AlwaysTrue object.

        Returns:
            An AlwaysTrue object.
        """
        return AlwaysTrue(key=self.key)


class AnnDataPredicates(object):
    """A set of multiple AnnDataPredicate objects.

    Attributions:
        predicates (List[AnnDataPredicate]): a tuple containing multiple AnnDataPredicate objects.
    """

    def __init__(self, *predicates) -> None:
        """Initialize an AnnDataPredicates object.

        Args:
            *predicates: one or more AnnDataPredicate objects.
        """
        self.predicates = predicates

    def binop(self, other, op):
        """Bind two Predicate(s) objects together with given operation type.

        Args:
            other: another Predicate(s) object to bind with.
            op: how to bind the requirement of Predicates (Union or Intersection).

        Raises:
            NotImplementedError: `other` is not an Predcate(s) instance.

        Returns:
            AnnDataPredicates: a new Predicates object with requirement binded.
        """
        if isinstance(other, AnnDataPredicate):
            return op(*self.predicates, other)
        elif isinstance(other, AnnDataPredicates):
            return op(*self.predicates, *other)
        else:
            raise NotImplementedError(f"Unidentified predicate type {type(other)}!")


class PredicateUnion(AnnDataPredicates):
    """Inherited from AnnDataPredicates. If at least 1 requirement from all predicates is fulfilled, the data would pass
    the check.
    """

    def check(self, data: AnnData) -> np.ndarray:
        """Check whether the data could fulfill at least 1 requirement by all Predicates.

        Args:
            data (AnnData): an AnnData object.

        Returns:
            np.ndarray: A boolean array with `True` at positions where the element can pass at least one check.
        """
        ret = None
        for pred in self.predicates:
            ret = np.logical_or(ret, pred.check(data)) if ret is not None else pred.check(data)
        return ret

    def __or__(self, other):
        """Bind with other Predicate(s) with union.

        Args:
            other: another Predicate(s) object to bind with.

        Returns:
            PredicateUnion: the binded predicates.
        """
        return self.binop(other, PredicateUnion)

    def __and__(self, other):
        """Bind with other Predicate(s) with intersection.

        Args:
            other: another Predicate(s) object to bind with.

        Returns:
            PredicateIntersection: the binded predicates.
        """
        return self.binop(other, PredicateIntersection)


class PredicateIntersection(AnnDataPredicates):
    """Inherited from AnnDataPredicates. If all requirements from all predicates are fulfilled, the data would pass
    the check.
    """

    def check(self, data):
        """Check whether the data could fulfill all requirements by all Predicates.

        Args:
            data (AnnData): an AnnData object.

        Returns:
            np.ndarray: A boolean array with `True` at positions where the element can pass all checks.
        """
        ret = None
        for pred in self.predicates:
            ret = np.logical_and(ret, pred.check(data)) if ret is not None else pred.check(data)
        return ret

    def __or__(self, other):
        """Bind with other Predicate(s) with union.

        Args:
            other: another Predicate(s) object to bind with.

        Returns:
            PredicateUnion: the binded predicates.
        """
        return self.binop(other, PredicateUnion)

    def __and__(self, other):
        """Bind with other Predicate(s) with intersection.

        Args:
            other: another Predicate(s) object to bind with.

        Returns:
            PredicateIntersection: the binded predicates.
        """
        return self.binop(other, PredicateIntersection)


def select(
    array: np.ndarray, pred: AnnDataPredicate = AlwaysTrue(), output_format: Literal["mask", "index"] = "mask"
) -> np.ndarray:
    """Select part of the array based on the condition provided by the used.

    Args:
        array: the original data to be selected from.
        pred: the condition provided by the user. Defaults to AlwaysTrue().
        output_format: whether to output a mask of selection or selected items' indices. Defaults to "mask".

    Returns:
        A mask of selection or selected items' indices.
    """

    ret = pred.check(array)
    if output_format == "mask":
        pass
    elif output_format == "index":
        ret = np.where(ret)[0]
    return ret


# ---------------------------------------------------------------------------------------------------
# estimation related


def calc_R2(X, Y, k, f=lambda X, k: np.einsum("ij,i -> ij", X, k)):
    """calculate R-square. X, Y: n_species (mu, sigma) x n_obs"""
    if X.ndim == 1:
        X = X[None]
    if Y.ndim == 1:
        Y = Y[None]
    if np.isscalar(k):
        k = np.array([k])

    Y_bar = np.mean(Y, 1)
    d = Y.T - Y_bar
    SS_tot = np.sum(np.einsum("ij,ij -> i", d, d))

    F = f(X, k) if len(signature(f).parameters) == 2 else f(X, *k)
    d = F - Y
    SS_res = np.sum(np.einsum("ij,ij -> j", d, d))

    return 1 - SS_res / SS_tot


def norm_loglikelihood(x, mu, sig):
    """Calculate log-likelihood for the data."""
    err = (x - mu) / sig
    ll = -len(err) / 2 * np.log(2 * np.pi) - 0.5 * len(err) * np.log(sig**2) - 0.5 * err.dot(err.T)
    return np.sum(ll, 0)


def calc_norm_loglikelihood(X, Y, k, f=lambda X, k: np.einsum("ij,i -> ij", X, k)):
    """calculate log likelihood based on normal distribution. X, Y: n_species (mu, sigma) x n_obs"""
    if X.ndim == 1:
        X = X[None]
    if Y.ndim == 1:
        Y = Y[None]
    if np.isscalar(k):
        k = np.array([k])

    n = X.shape[0]
    F = f(X, k)

    d = F - Y
    sig = np.einsum("ij,ij -> i", d, d)

    LogLL = 0
    for i in range(Y.shape[0]):
        LogLL += norm_loglikelihood(Y[i], F[i], np.sqrt(sig[i] / n))

    return LogLL


# ---------------------------------------------------------------------------------------------------
# velocity related


def find_extreme(s, u, normalize=True, perc_left=None, perc_right=None):
    s, u = (s.A if sp.issparse(s) else s, u.A if sp.issparse(u) else u)

    if normalize:
        su = s / np.clip(np.max(s), 1e-3, None)
        su += u / np.clip(np.max(u), 1e-3, None)
    else:
        su = s + u

    if perc_left is None:
        mask = su >= np.percentile(su, 100 - perc_right, axis=0)
    elif perc_right is None:
        mask = np.ones_like(su, dtype=bool)
    else:
        left, right = np.percentile(su, [perc_left, 100 - perc_right], axis=0)
        mask = (su <= left) | (su >= right)

    return mask


def get_group_params_indices(adata, param_name):
    return adata.var.columns.str.endswith(param_name)


def set_transition_genes(
    adata,
    vkey="velocity_S",
    min_r2=None,
    min_alpha=None,
    min_gamma=None,
    min_delta=None,
    use_for_dynamics=True,
    store_key="use_for_transition",
    minimal_gene_num=50,
):
    layer = vkey.split("_")[1]
    vel_params_df = get_vel_params(adata)

    if adata.uns["dynamics"]["est_method"] == "twostep" and adata.uns["dynamics"]["experiment_type"] == "kin":
        # if adata.uns['dynamics']['has_splicing']:
        #     min_r2 = 0.5 if min_r2 is None else min_r2
        # else:
        min_r2 = 0.9 if min_r2 is None else min_r2
    elif "storm" in adata.uns["dynamics"]["est_method"] and adata.uns["dynamics"]["experiment_type"] == "kin":
        # for storm method
        min_r2 = 0.9 if min_r2 is None else min_r2
    elif adata.uns["dynamics"]["experiment_type"] in [
        "mix_kin_deg",
        "mix_pulse_chase",
        "kin",
    ]:
        logLL_col = vel_params_df.columns[vel_params_df.columns.str.endswith("logLL")]
        if len(logLL_col) > 1:
            main_warning(f"there are two columns ends with logLL: {logLL_col}")

        adata.var[store_key] = vel_params_df[logLL_col[-1]].astype(float) < np.nanpercentile(
            vel_params_df[logLL_col[-1]].astype(float), 10
        )
        if layer in ["N", "T"]:
            return adata
        else:
            min_r2 = 0.01
    else:
        min_r2 = 0.01 if min_r2 is None else min_r2

    if min_alpha is None:
        min_alpha = 0.01
    if min_gamma is None:
        min_gamma = 0.01
    if min_delta is None:
        min_delta = 0.01

    # the following parameters aggreation for different groups can be improved later
    if layer == "U":
        if "alpha" not in vel_params_df.columns:
            is_group_alpha, is_group_alpha_r2 = (
                get_group_params_indices(adata, "alpha"),
                get_group_params_indices(adata, "alpha_r2"),
            )
            if is_group_alpha.sum() > 0:
                vel_params_df["alpha"] = vel_params_df.loc[:, is_group_alpha].mean(1, skipna=True)
                vel_params_df["alpha_r2"] = vel_params_df.loc[:, np.hstack((is_group_alpha_r2, False))].mean(1, skipna=True)
            else:
                raise Exception("there is no alpha/alpha_r2 parameter estimated for your adata object")

        if "alpha_r2" not in vel_params_df.columns:
            vel_params_df["alpha_r2"] = None
        if np.all(vel_params_df.alpha_r2.values is None):
            vel_params_df.alpha_r2 = 1
        adata.var[store_key] = (
            (vel_params_df.alpha > min_alpha) & (vel_params_df.alpha_r2 > min_r2) & adata.var.use_for_dynamics
            if use_for_dynamics
            else (vel_params_df.alpha > min_alpha) & (vel_params_df.alpha_r2 > min_r2)
        )
    elif layer == "S":
        if "gamma" not in vel_params_df.columns:
            is_group_gamma, is_group_gamma_r2 = (
                get_group_params_indices(adata, "gamma"),
                get_group_params_indices(adata, "gamma_r2"),
            )
            if is_group_gamma.sum() > 0:
                vel_params_df["gamma"] = vel_params_df.loc[:, is_group_gamma].mean(1, skipna=True)
                vel_params_df["gamma_r2"] = vel_params_df.loc[:, np.hstack((is_group_gamma_r2, False))].mean(1, skipna=True)
            else:
                raise Exception("there is no gamma/gamma_r2 parameter estimated for your adata object")

        if "gamma_r2" not in vel_params_df.columns:
            main_debug("setting all gamma_r2 to 1")
            vel_params_df["gamma_r2"] = 1
        if np.all(vel_params_df.gamma_r2.values is None) or np.all(vel_params_df.gamma_r2.values == ""):
            main_debug("Since all gamma_r2 values are None or '', setting all gamma_r2 values to 1.")
            vel_params_df.gamma_r2 = 1

        adata.var[store_key] = (vel_params_df.gamma > min_gamma) & (vel_params_df.gamma_r2 > min_r2)
        if use_for_dynamics:
            adata.var[store_key] = adata.var[store_key] & adata.var.use_for_dynamics

    elif layer == "P":
        if "delta" not in vel_params_df.columns:
            is_group_delta, is_group_delta_r2 = (
                get_group_params_indices(adata, "delta"),
                get_group_params_indices(adata, "delta_r2"),
            )
            if is_group_delta.sum() > 0:
                vel_params_df["delta"] = vel_params_df.loc[:, is_group_delta].mean(1, skipna=True)
                vel_params_df["delta_r2"] = vel_params_df.loc[:, np.hstack((is_group_delta_r2, False))].mean(1, skipna=True)
            else:
                raise Exception("there is no delta/delta_r2 parameter estimated for your adata object")

        if "delta_r2" not in vel_params_df.columns:
            vel_params_df["delta_r2"] = None
        if np.all(vel_params_df.delta_r2.values is None):
            vel_params_df.delta_r2 = 1
        adata.var[store_key] = (
            (vel_params_df.delta > min_delta) & (vel_params_df.delta_r2 > min_r2) & adata.var.use_for_dynamics
            if use_for_dynamics
            else (vel_params_df.delta > min_delta) & (vel_params_df.delta_r2 > min_r2)
        )
    if layer == "T":
        if "gamma" not in vel_params_df.columns:
            is_group_gamma, is_group_gamma_r2 = (
                get_group_params_indices(adata, "gamma"),
                get_group_params_indices(adata, "gamma_r2"),
            )
            if is_group_gamma.sum() > 0:
                vel_params_df["gamma"] = vel_params_df.loc[:, is_group_gamma].mean(1, skipna=True)
                vel_params_df["gamma_r2"] = vel_params_df.loc[:, np.hstack((is_group_gamma_r2, False))].mean(1, skipna=True)
            else:
                raise Exception("there is no gamma/gamma_r2 parameter estimated for your adata object")

        if "gamma_r2" not in vel_params_df.columns:
            vel_params_df["gamma_r2"] = None
        if np.all(vel_params_df.gamma_r2.values is None):
            vel_params_df.gamma_r2 = 1
        if sum(vel_params_df.gamma_r2.isna()) == adata.n_vars:
            gamm_r2_checker = vel_params_df.gamma_r2.isna()
        else:
            gamm_r2_checker = vel_params_df.gamma_r2 > min_r2
        adata.var[store_key] = (
            (vel_params_df.gamma > min_gamma) & gamm_r2_checker & adata.var.use_for_dynamics
            if use_for_dynamics
            else (vel_params_df.gamma > min_gamma) & gamm_r2_checker
        )

    if adata.var[store_key].sum() < 5 and adata.n_vars > 5:
        main_warning(
            "Only less than 5 genes satisfies transition gene selection criteria, which may be resulted "
            "from: \n"
            "  1. Very low intron/new RNA ratio, try filtering low ratio and poor quality cells \n"
            "  2. Your selection criteria may be set to be too stringent, try loosing those thresholds \n"
            "  3. Your data has strange expression kinetics. Welcome to report to dynamo team for more insights.\n"
            "We auto correct this behavior by selecting the %d top genes according to gamma_r2 values."
        )
        reserve_minimal_genes_by_gamma_r2(adata, store_key, minimal_gene_num=minimal_gene_num)

    update_vel_params(adata, vel_params_df)

    return adata


def get_ekey_vkey_from_adata(adata):
    """
    ekey: expression from which to extrapolate velocity
    vkey: velocity key
    layer: the states cells will be used in velocity embedding.
    """
    dynamics_key = [i for i in adata.uns.keys() if i.endswith("dynamics")][0]
    experiment_type, use_smoothed = (
        adata.uns[dynamics_key]["experiment_type"],
        adata.uns[dynamics_key]["use_smoothed"],
    )
    has_splicing, has_labeling = (
        adata.uns[dynamics_key]["has_splicing"],
        adata.uns[dynamics_key]["has_labeling"],
    )
    NTR = adata.uns[dynamics_key]["NTR_vel"]

    mapper = get_mapper()
    layer = []

    if has_splicing:
        if has_labeling:
            if "X_new" not in adata.layers.keys():  # unlabel spliced: S
                raise Exception("The input data you have is not normalized or normalized + smoothed!")

            if experiment_type.lower() in [
                "kin",
                "mix_pulse_chase",
                "mix_kin_deg",
            ]:
                ekey, vkey, layer = (
                    (
                        mapper["X_total"] if NTR else mapper["X_spliced"],
                        "velocity_T" if NTR else "velocity_S",
                        ("X_total" if NTR else "X_spliced"),
                    )
                    if use_smoothed
                    else (
                        "X_total" if NTR else "X_spliced",
                        "velocity_T" if NTR else "velocity_S",
                        "X_total" if NTR else "X_spliced",
                    )
                )
            elif experiment_type.lower() == "deg":
                ekey, vkey, layer = (
                    (
                        mapper["X_total"] if NTR else mapper["X_spliced"],
                        "velocity_T" if NTR else "velocity_S",
                        ("X_total" if NTR else "X_spliced"),
                    )
                    if use_smoothed
                    else (
                        "X_total" if NTR else "X_spliced",
                        "velocity_T" if NTR else "velocity_S",
                        "X_total" if NTR else "X_spliced",
                    )
                )
            elif experiment_type.lower() in ["one_shot", "one-shot"]:
                ekey, vkey, layer = (
                    (
                        mapper["X_total"] if NTR else mapper["X_spliced"],
                        "velocity_T" if NTR else "velocity_S",
                        ("X_total" if NTR else "X_spliced"),
                    )
                    if use_smoothed
                    else (
                        "X_total" if NTR else "X_spliced",
                        "velocity_T" if NTR else "velocity_S",
                        "X_total" if NTR else "X_spliced",
                    )
                )
            elif experiment_type.lower() == "mix_std_stm":
                ekey, vkey, layer = (
                    (
                        mapper["X_total"] if NTR else mapper["X_spliced"],
                        "velocity_T" if NTR else "velocity_S",
                        ("X_total" if NTR else "X_spliced"),
                    )
                    if use_smoothed
                    else (
                        "X_total" if NTR else "X_spliced",
                        "velocity_T" if NTR else "velocity_S",
                        "X_total" if NTR else "X_spliced",
                    )
                )
        else:
            if not (("X_unspliced" in adata.layers.keys()) or (mapper["X_unspliced"] in adata.layers.keys())):
                raise Exception(
                    "The input data you have is not normalized/log transformed or smoothed and normalized/log "
                    "transformed!"
                )
            ekey, vkey, layer = (
                (mapper["X_spliced"], "velocity_S", "X_spliced")
                if use_smoothed
                else ("X_spliced", "velocity_S", "X_spliced")
            )
    else:
        # use_smoothed: False
        if ("X_new" in adata.layers.keys()) or (mapper["X_new"] in adata.layers.keys):  # run new / total ratio (NTR)
            # we may also create M_U, M_S layers?
            if experiment_type == "kin":
                ekey, vkey, layer = (
                    (mapper["X_total"], "velocity_T", "X_total")
                    if use_smoothed
                    else ("X_total", "velocity_T", "X_total")
                )
            elif experiment_type == "deg":
                ekey, vkey, layer = (
                    (mapper["X_total"], "velocity_T", "X_total")
                    if use_smoothed
                    else ("X_total", "velocity_T", "X_total")
                )
            elif experiment_type in ["one-shot", "one_shot"]:
                ekey, vkey, layer = (
                    (mapper["X_total"], "velocity_T", "X_total")
                    if use_smoothed
                    else ("X_total", "velocity_T", "X_total")
                )
            elif experiment_type == "mix_std_stm":
                ekey, vkey, layer = (
                    (mapper["X_total"], "velocity_T", "X_total")
                    if use_smoothed
                    else ("X_total", "velocity_T", "X_total")
                )

        else:
            raise Exception(
                "The input data you have is not normalized/log trnasformed or smoothed and normalized/log trnasformed!"
            )

    return ekey, vkey, layer


# ---------------------------------------------------------------------------------------------------
# cell velocities related
def get_neighbor_indices(adjacency_list, source_idx, n_order_neighbors=2, max_neighbors_num=None):
    """returns a list (np.array) of `n_order_neighbors` neighbor indices of source_idx. If `max_neighbors_num` is set
    and the n order neighbors of `source_idx` is larger than `max_neighbors_num`, a list of neighbors will be randomly
    chosen and returned."""
    _indices = [source_idx]
    for _ in range(n_order_neighbors):
        _indices = np.append(_indices, adjacency_list[_indices])
        if np.isnan(_indices).any():
            _indices = _indices[~np.isnan(_indices)]
    _indices = np.unique(_indices)
    if max_neighbors_num is not None and len(_indices) > max_neighbors_num:
        _indices = np.random.choice(_indices, max_neighbors_num, replace=False)
    return _indices


def append_iterative_neighbor_indices(indices, n_recurse_neighbors=2, max_neighbors_num=None):
    indices_rec = []
    for i in range(indices.shape[0]):
        neig = get_neighbor_indices(indices, i, n_recurse_neighbors, max_neighbors_num)
        indices_rec.append(neig)
    return indices_rec


def split_velocity_graph(G, neg_cells_trick=True):
    """split velocity graph (built either with correlation or with cosine kernel
    into one positive graph and one negative graph"""

    if not sp.issparse(G):
        G = sp.csr_matrix(G)
    if neg_cells_trick:
        G_ = G.copy()
    G.data[G.data < 0] = 0
    G.eliminate_zeros()

    if neg_cells_trick:
        G_.data[G_.data > 0] = 0
        G_.eliminate_zeros()

        return (G, G_)
    else:
        return G


# ---------------------------------------------------------------------------------------------------
# vector field related

#  Copyright (c) 2013 Alexandre Drouin. All rights reserved.
#
#  Permission is hereby granted, free of charge, to any person obtaining a copy of
#  this software and associated documentation files (the "Software"), to deal in
#  the Software without restriction, including without limitation the rights to
#  use, copy, modify, merge, publish, distribute, sublicense, and/or sell copies
#  of the Software, and to permit persons to whom the Software is furnished to do
#  so, subject to the following conditions:
#
#  The above copyright notice and this permission notice shall be included in all
#  copies or substantial portions of the Software.
#
#  If you happen to meet one of the copyright holders in a bar you are obligated
#  to buy them one pint of beer.
#
#  THE SOFTWARE IS PROVIDED "AS IS", WITHOUT WARRANTY OF ANY KIND, EXPRESS OR
#  IMPLIED, INCLUDING BUT NOT LIMITED TO THE WARRANTIES OF MERCHANTABILITY,
#  FITNESS FOR A PARTICULAR PURPOSE AND NONINFRINGEMENT. IN NO EVENT SHALL THE
#  AUTHORS OR COPYRIGHT HOLDERS BE LIABLE FOR ANY CLAIM, DAMAGES OR OTHER
#  LIABILITY, WHETHER IN AN ACTION OF CONTRACT, TORT OR OTHERWISE, ARISING FROM,
#  OUT OF OR IN CONNECTION WITH THE SOFTWARE OR THE USE OR OTHER DEALINGS IN THE
#  SOFTWARE.
#  https://gist.github.com/aldro61/5889795


def linear_least_squares(
    a: npt.ArrayLike, b: npt.ArrayLike, residuals: bool = False
) -> Union[np.ndarray, Tuple[np.ndarray, float]]:
    """Return the least-squares solution to a linear matrix equation.

    Solves the equation `a x = b` by computing a vector `x` that minimizes the Euclidean 2-norm `|| b - a x ||^2`.
    The equation may be under-, well-, or over- determined (i.e., the number of linearly independent rows of `a` can be
    less than, equal to, or greater than its number of linearly independent columns).  If `a` is square and of full
    rank, then `x` (but for round-off error) is the "exact" solution of the equation.

    Args:
        a: the coefficient matrix.
        b: the ordinate or "dependent variable" values.
        residuals: whether to compute the residuals associated with the least-squares solution. Defaults to False.

    Returns:
        The least-squares solution. If `residuals` is True, the sum of residuals (squared Euclidean 2-norm for each
        column in ``b - a*x``) would also be returned.
    """

    if type(a) != np.ndarray or not a.flags["C_CONTIGUOUS"]:
        main_warning(
            "Matrix a is not a C-contiguous numpy array. The solver will create a copy, which will result"
            + " in increased memory usage."
        )

    a = np.asarray(a, order="c")
    i = dgemm(alpha=1.0, a=a.T, b=a.T, trans_b=True)
    x = np.linalg.solve(i, dgemm(alpha=1.0, a=a.T, b=b))

    if residuals:
        return x, np.linalg.norm(np.dot(a, x) - b)
    else:
        return x


def integrate_vf(
    init_states,
    t,
    args,
    integration_direction,
    f,
    interpolation_num=None,
    average=True,
):
    """integrating along vector field function"""

    n_cell, n_feature, n_steps = (
        init_states.shape[0],
        init_states.shape[1],
        len(t) if interpolation_num is None else interpolation_num,
    )

    if n_cell > 1:
        if integration_direction == "both":
            if average:
                avg = np.zeros((n_steps * 2, n_feature))
        else:
            if average:
                avg = np.zeros((n_steps, n_feature))

    Y = None
    if interpolation_num is not None:
        valid_ids = None
    for i in tqdm(range(n_cell), desc="integrating vector field"):
        y0 = init_states[i, :]
        if integration_direction == "forward":
            y = odeint(lambda x, t: f(x), y0, t, args=args)
            t_trans = t
        elif integration_direction == "backward":
            y = odeint(lambda x, t: f(x), y0, -t, args=args)
            t_trans = -t
        elif integration_direction == "both":
            y_f = odeint(lambda x, t: f(x), y0, t, args=args)
            y_b = odeint(lambda x, t: f(x), y0, -t, args=args)
            y = np.hstack((y_b[::-1, :], y_f))
            t_trans = np.hstack((-t[::-1], t))

            if interpolation_num is not None:
                interpolation_num = interpolation_num * 2
        else:
            raise Exception("both, forward, backward are the only valid direction argument strings")

        if interpolation_num is not None:
            vids = np.where((np.diff(y.T) < 1e-3).sum(0) < y.shape[1])[0]
            valid_ids = vids if valid_ids is None else list(set(valid_ids).union(vids))

        Y = y if Y is None else np.vstack((Y, y))

    if interpolation_num is not None:
        valid_t_trans = t_trans[valid_ids]

        _t, _Y = None, None
        for i in range(n_cell):
            ind_vec = np.arange(i, (i + 1) * len(t_trans))
            cur_Y = Y[ind_vec, :][valid_ids, :]
            t_linspace = np.linspace(valid_t_trans[0], valid_t_trans[-1], interpolation_num)
            f = interpolate.interp1d(valid_t_trans, cur_Y.T)
            _Y = f(t_linspace) if _Y is None else np.hstack((_Y, f(t_linspace)))
            _t = t_linspace if _t is None else np.hstack((_t, t_linspace))

        t, Y = _t, _Y.T

    if n_cell > 1 and average:
        t_len = int(len(t) / n_cell)
        for i in range(t_len):
            avg[i, :] = np.mean(Y[np.arange(n_cell) * t_len + i, :], 0)
        Y = avg

    return t, Y


# ---------------------------------------------------------------------------------------------------
# fetch states
def fetch_states(adata, init_states, init_cells, basis, layer, average, t_end):
    if basis is not None:
        vf_key = "VecFld_" + basis
    else:
        vf_key = "VecFld"
    VecFld = adata.uns[vf_key]
    X = VecFld["X"]
    valid_genes = None

    if init_states is None and init_cells is None:
        raise Exception("Either init_state or init_cells should be provided.")
    elif init_states is None and init_cells is not None:
        if type(init_cells) == str:
            init_cells = [init_cells]
        intersect_cell_names = sorted(
            set(init_cells).intersection(adata.obs_names),
            key=lambda x: list(init_cells).index(x),
        )
        _cell_names = init_cells if len(intersect_cell_names) == 0 else intersect_cell_names

        if basis is not None:
            init_states = adata[_cell_names].obsm["X_" + basis].copy()
            if len(_cell_names) == 1:
                init_states = init_states.reshape((1, -1))
            VecFld = adata.uns["VecFld_" + basis]
            X = adata.obsm["X_" + basis]

            valid_genes = [basis + "_" + str(i) for i in np.arange(init_states.shape[1])]
        else:
            # valid_genes = list(set(genes).intersection(adata.var_names[adata.var.use_for_transition]) if genes is not
            # None \
            #     else adata.var_names[adata.var.use_for_transition]
            # ----------- enable the function to only only a subset genes -----------

            vf_key = "VecFld" if layer == "X" else "VecFld_" + layer
            valid_genes = adata.uns[vf_key]["genes"]
            init_states = (
                adata[_cell_names, :][:, valid_genes].X
                if layer == "X"
                else log1p_(adata, adata[_cell_names, :][:, valid_genes].layers[layer])
            )
            if sp.issparse(init_states):
                init_states = init_states.A
            if len(_cell_names) == 1:
                init_states = init_states.reshape((1, -1))

            if layer == "X":
                VecFld = adata.uns["VecFld"]
                X = adata[:, valid_genes].X
            else:
                VecFld = adata.uns["VecFld_" + layer]
                X = log1p_(adata, adata[:, valid_genes].layers[layer])

    if init_states.shape[0] > 1 and average in ["origin", "trajectory", True]:
        init_states = init_states.mean(0).reshape((1, -1))

    if t_end is None:
        t_end = getTend(X, VecFld["V"])

    if sp.issparse(init_states):
        init_states = init_states.A

    return init_states, VecFld, t_end, valid_genes


def getTend(X, V):
    xmin, xmax = X.min(0), X.max(0)
    V_abs = np.abs(V)
    t_end = np.max(xmax - xmin) / np.percentile(V_abs[V_abs > 0], 1)

    return t_end


def getTseq(init_states, t_end, step_size=None):
    if step_size is None:
        max_steps = int(max(7 / (init_states.shape[1] / 300), 4)) if init_states.shape[1] > 300 else 7
        t_linspace = np.linspace(0, t_end, 10 ** (np.min([int(np.log10(t_end)), max_steps])))
    else:
        t_linspace = np.arange(0, t_end + step_size, step_size)

    return t_linspace


# ---------------------------------------------------------------------------------------------------
# spatial related
def compute_smallest_distance(
    coords: np.ndarray, leaf_size: int = 40, sample_num: Optional[int] = None, use_unique_coords: bool = True
) -> float:
    """Compute and return smallest distance.

    This function is a wrapper for sklearn API.

    Args:
        coords: NxM matrix. N is the number of data points and M is the dimension of each point's feature.
        leaf_size: the leaf size parameter for building Kd-tree. Defaults to 40.
        sample_num: the number of cells to be sampled. Defaults to None.
        use_unique_coords: whether to remove duplicate coordinates. Defaults to True.

    Raises:
        ValueError: the dimension of coords is not 2x2

    Returns:
        The minimum distance between points.
    """

    if len(coords.shape) != 2:
        raise ValueError("Coordinates should be a NxM array.")
    if use_unique_coords:
        main_info("using unique coordinates for computing smallest distance")
        coords = [tuple(coord) for coord in coords]
        coords = np.array(list(set(coords)))
    # use cKDTree which is implmented in C++ and is much faster than KDTree
    kd_tree = cKDTree(coords, leafsize=leaf_size)
    if sample_num is None:
        sample_num = len(coords)
    N, _ = min(len(coords), sample_num), coords.shape[1]
    selected_estimation_indices = np.random.choice(len(coords), size=N, replace=False)

    # Note k=2 here because the nearest query is always a point itself.
    distances, _ = kd_tree.query(coords[selected_estimation_indices, :], k=2)
    min_dist = min(distances[:, 1])

    return min_dist


# ---------------------------------------------------------------------------------------------------
# multiple core related

# Pass kwargs to starmap while using Pool
# https://stackoverflow.com/questions/45718523/pass-kwargs-to-starmap-while-using-pool-in-python
def starmap_with_kwargs(pool, fn, args_iter, kwargs_iter):
    args_for_starmap = zip(itertools.repeat(fn), args_iter, kwargs_iter)
    return pool.starmap(apply_args_and_kwargs, args_for_starmap)


def apply_args_and_kwargs(fn, args, kwargs):
    return fn(*args, **kwargs)


# ---------------------------------------------------------------------------------------------------
# ranking related
def get_rank_array(
    adata: AnnData,
    arr_key: Union[str, np.ndarray],
    genes: Optional[List[str]] = None,
    abs: bool = False,
    dtype: Optional[np.dtype] = None,
) -> Tuple[List[str], np.ndarray]:
    """Get the data array that will be used for gene-wise or cell-wise ranking.

    Args:
        adata: annData object that contains the array to be sorted in `.var` or `.layer`.
        arr_key: the key of the to-be-ranked array stored in `.var` or or `.layer`. If the array is found in `.var`, the
            `groups` argument will be ignored. If a numpy array is passed, it is used as the array to be ranked and must
            be either an 1d array of length `.n_var`, or a `.n_obs`-by-`.n_var` 2d array.
        genes: the gene list that speed will be ranked. If provided, they must overlap the dynamics genes. Defaults to
            None.
        abs: when pooling the values in the array (see below), whether to take the absolute values. Defaults to False.
        dtype: the dtype the the result array would be formated into. Defaults to None.

    Raises:
        TypeError: invalid `arr_key`.
        ValueError: invalid `genes`.
        Exception: invalid `arr_key`.

    Returns:
        A tuple (genes, arr) where `genes` is a list containing genes be ranked and `arr` is an array that stores
        information required for gene/cell-wise ranking.
    """

    dynamics_genes = (
        adata.var.use_for_dynamics if "use_for_dynamics" in adata.var.keys() else np.ones(adata.n_vars, dtype=bool)
    )
    if genes is not None:
        if type(genes) is str:
            genes = adata.var[genes].to_list()
            genes = np.logical_and(genes, dynamics_genes.to_list())
        elif areinstance(genes, str):
            genes_ = adata.var_names[dynamics_genes].intersection(genes).to_list()
            genes = adata.var_names.isin(genes_)
        elif areinstance(genes, bool) or areinstance(genes, np.bool_):
            genes = np.array(genes)
            genes = np.logical_and(genes, dynamics_genes.to_list())
        else:
            raise TypeError(
                "The provided genes should either be a key of adata.var, an array of gene names, or of booleans."
            )
    else:
        genes = dynamics_genes

    if not np.any(genes):
        raise ValueError("The list of genes provided does not contain any dynamics genes.")

    if type(arr_key) is str:
        if arr_key in adata.layers.keys():
            arr = index_gene(adata, adata.layers[arr_key], genes)
        elif arr_key in adata.var.keys():
            arr = index_gene(adata, adata.var[arr_key], genes)
        else:
            raise Exception(f"Key {arr_key} not found in neither .layers nor .var.")
    else:
        arr = index_gene(adata, arr_key, genes)

    if type(arr) == ArrayView:
        arr = np.array(arr)
    if sp.issparse(arr):
        arr = arr.A
    arr[np.isnan(arr)] = 0

    if dtype is not None:
        arr = np.array(arr, dtype=dtype)
    if abs:
        arr = np.abs(arr)

    return genes, arr


# ---------------------------------------------------------------------------------------------------
# projection related
def projection_with_transition_matrix(
    T: Union[np.ndarray, sp.csr_matrix], X_embedding: np.ndarray, correct_density: bool = True, norm_dist: bool = True
) -> np.ndarray:
    n = T.shape[0]
    delta_X = np.zeros((n, X_embedding.shape[1]))

    if not sp.issparse(T):
        T = sp.csr_matrix(T)

    with warnings.catch_warnings():
        warnings.simplefilter("ignore")
        for i in LoggerManager.progress_logger(
            range(n),
            progress_name="projecting velocity vector to low dimensional embedding",
        ):
            idx = T[i].indices
            diff_emb = X_embedding[idx] - X_embedding[i, None]
            if norm_dist:
                diff_emb /= norm(diff_emb, axis=1)[:, None]
            if np.isnan(diff_emb).sum() != 0:
                diff_emb[np.isnan(diff_emb)] = 0
            T_i = T[i].data
            delta_X[i] = T_i.dot(diff_emb)
            if correct_density:
                delta_X[i] -= T_i.mean() * diff_emb.sum(0)

    return delta_X

def density_corrected_transition_matrix(T):
    '''
        Returns the transition matrix with density correction from T
    '''
    T = sp.csr_matrix(T, copy=True)

    for i in range(T.shape[0]):
        idx = T[i].indices
        T_i = T[i].data
        T_i -= T_i.mean()
        T[i, idx] = T_i

    return T<|MERGE_RESOLUTION|>--- conflicted
+++ resolved
@@ -1663,40 +1663,27 @@
         alpha = alpha.T.tocsr() if sp.issparse(alpha) else sp.csr_matrix(alpha, dtype=np.float64).T
         adata.layers["cell_wise_alpha"][cur_cells_ind, valid_ind_] = alpha
     else:
-<<<<<<< HEAD
-        adata.var.loc[valid_ind, kin_param_pre + "alpha"] = alpha
+        params_df.loc[valid_ind, kin_param_pre + "alpha"] = alpha
 
     # to support cell-wise beta
     if isarray(beta) and beta.ndim > 1:
-        adata.var.loc[valid_ind, kin_param_pre + "beta"] = beta.mean(1)
+        params_df.loc[valid_ind, kin_param_pre + "beta"] = beta.mean(1)
         if cur_grp == _group[0]:
             adata.layers["cell_wise_beta"] = sp.csr_matrix((adata.shape), dtype=np.float64)
         beta = beta.T.tocsr() if sp.issparse(beta) else sp.csr_matrix(beta, dtype=np.float64).T
         adata.layers["cell_wise_beta"][cur_cells_ind, valid_ind_] = beta
     else:
-        adata.var.loc[valid_ind, kin_param_pre + "beta"] = beta
-
-    adata.var.loc[valid_ind, kin_param_pre + "a"] = a
-    adata.var.loc[valid_ind, kin_param_pre + "b"] = b
-    adata.var.loc[valid_ind, kin_param_pre + "alpha_a"] = alpha_a
-    adata.var.loc[valid_ind, kin_param_pre + "alpha_i"] = alpha_i
-    # adata.var.loc[valid_ind, kin_param_pre + "beta"] = beta
-    adata.var.loc[valid_ind, kin_param_pre + "gamma"] = gamma
-    adata.var.loc[valid_ind, kin_param_pre + "half_life"] = np.log(2) / gamma
-    adata.var.loc[valid_ind, kin_param_pre + "cost"] = cost
-    adata.var.loc[valid_ind, kin_param_pre + "logLL"] = logLL
-=======
-        params_df.loc[valid_ind, kin_param_pre + "alpha"] = alpha
+        params_df.loc[valid_ind, kin_param_pre + "beta"] = beta
+
     params_df.loc[valid_ind, kin_param_pre + "a"] = a
     params_df.loc[valid_ind, kin_param_pre + "b"] = b
     params_df.loc[valid_ind, kin_param_pre + "alpha_a"] = alpha_a
     params_df.loc[valid_ind, kin_param_pre + "alpha_i"] = alpha_i
-    params_df.loc[valid_ind, kin_param_pre + "beta"] = beta
+    # params_df.loc[valid_ind, kin_param_pre + "beta"] = beta
     params_df.loc[valid_ind, kin_param_pre + "gamma"] = gamma
     params_df.loc[valid_ind, kin_param_pre + "half_life"] = np.log(2) / gamma
     params_df.loc[valid_ind, kin_param_pre + "cost"] = cost
     params_df.loc[valid_ind, kin_param_pre + "logLL"] = logLL
->>>>>>> 583d2f1d
     # add extra parameters (u0, uu0, etc.)
     extra_params.columns = [kin_param_pre + i for i in extra_params.columns]
     extra_params = extra_params.set_index(adata.var.index[valid_ind])

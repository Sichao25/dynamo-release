from typing import List, Optional

import numpy as np
from anndata import AnnData

from ..dynamo_logger import LoggerManager
from ..utils import copy_adata
from .connectivity import _gen_neighbor_keys, neighbors
from .utils import update_dict
from .utils_reduceDimension import prepare_dim_reduction, run_reduce_dim


def reduceDimension(
    adata: AnnData,
    X_data: np.ndarray = None,
    genes: Optional[List[str]] = None,
    layer: Optional[str] = None,
    basis: Optional[str] = "pca",
    dims: Optional[List[int]] = None,
    n_pca_components: int = 30,
    n_components: int = 2,
    n_neighbors: int = 30,
    reduction_method: str = "umap",
    embedding_key: Optional[str] = None,
    neighbor_key: Optional[str] = None,
    enforce: bool = False,
    cores: int = 1,
    copy: bool = False,
    **kwargs,
) -> Optional[AnnData]:
    """Compute a low dimension reduction projection of an AnnData object first with PCA, followed by non-linear
    dimension reduction methods

    Args:
        adata: an AnnData object.
        X_data: the user supplied data that will be used for dimension reduction directly. Defaults to None.
        genes: the list of genes that will be used to subset the data for dimension reduction and clustering. If `None`,
            all genes will be used. Defaults to None.
        layer: the layer that will be used to retrieve data for dimension reduction and clustering. If `None`, .X is
            used. Defaults to None.
        basis: the space that will be used for clustering. Valid names includes, for example, `pca`, `umap`,
            `velocity_pca` (that is, you can use velocity for clustering), etc. Defaults to "pca".
        dims: the list of dimensions that will be selected for clustering. If `None`, all dimensions will be used.
            Defaults to None.
        n_pca_components: Number of input PCs (principle components) that will be used for further non-linear dimension
            reduction. If n_pca_components is larger than the existing #PC in adata.obsm['X_pca'] or input layer's
            corresponding pca space (layer_pca), pca will be rerun with n_pca_components PCs requested. Defaults to 30.
        n_components: the dimension of the space to embed into. Defaults to 2.
        n_neighbors: the number of nearest neighbors when constructing adjacency matrix. Defaults to 30.
        reduction_method: Non-linear dimension reduction method to further reduce dimension based on the top
            n_pca_components PCA components. Currently, PSL (probablistic structure learning, a new dimension reduction
            by us), tSNE (fitsne instead of traditional tSNE used) or umap are supported. Defaults to "umap".
        embedding_key: The str in .obsm that will be used as the key to save the reduced embedding space. By default it
            is None and embedding key is set as layer + reduction_method. If layer is None, it will be "X_neighbors".
            Defaults to None.
        neighbor_key: The str in .uns that will be used as the key to save the nearest neighbor graph. By default it is
            None and neighbor_key key is set as layer + "_neighbors". If layer is None, it will be "X_neighbors".
            Defaults to None.
        enforce: whether to re-perform dimension reduction even if there is reduced basis in the AnnData object.
            Defaults to False.
        cores: the number of cores used for calculation. Used only when tSNE reduction_method is used. Defaults to 1.
        copy: whether to return a copy of the AnnData object or update the object in place. Defaults to False.
        kwargs: other kwargs that will be passed to umap.UMAP. for umap, min_dist is a noticeable kwargs that would
            significantly influence the reduction result.

    Returns:
        An updated AnnData object updated with reduced dimension data for data from different layers, returned if `copy`
        is true.
    """

    logger = LoggerManager.gen_logger("dynamo-dimension-reduction")
    logger.log_time()

    adata = copy_adata(adata) if copy else adata

<<<<<<< HEAD
    logger.debug("retrive data for non-linear dimension reduction...", indent_level=1)
=======
    logger.info("retrieve data for non-linear dimension reduction...", indent_level=1)
>>>>>>> 1d0280a8
    if X_data is None:
        X_data, n_components, basis = prepare_dim_reduction(
            adata,
            genes=genes,
            layer=layer,
            basis=basis,
            dims=dims,
            n_pca_components=n_pca_components,
            n_components=n_components,
        )
    if basis[:2] + reduction_method in adata.obsm_keys():
        has_basis = True
    else:
        has_basis = False

    if has_basis and not enforce:
        logger.warning(
            f"adata already have basis {reduction_method}. dimension reduction {reduction_method} will be skipped! \n"
            f"set enforce=True to re-performing dimension reduction."
        )

    if embedding_key is None:
        embedding_key = "X_" + reduction_method if layer is None else layer + "_" + reduction_method
    if neighbor_key is None:
        neighbor_result_prefix = "" if layer is None else layer
        conn_key, dist_key, neighbor_key = _gen_neighbor_keys(neighbor_result_prefix)

    if enforce or not has_basis:
        logger.info(f"[{reduction_method.upper()}] using {basis} with n_pca_components = {n_pca_components}", indent_level=1)
        adata = run_reduce_dim(
            adata,
            X_data,
            n_components,
            n_pca_components,
            reduction_method,
            embedding_key,
            n_neighbors,
            neighbor_key,
            cores,
            **kwargs,
        )
    if neighbor_key not in adata.uns_keys():
        neighbors(adata)

    logger.finish_progress(progress_name=reduction_method.upper())

    if copy:
        return adata
    return None


def run_umap(
    adata: AnnData,
    X_data: np.ndarray = None,
    genes: Optional[List[str]] = None,
    layer: Optional[str] = None,
    basis: Optional[str] = "pca",
    dims: Optional[List[int]] = None,
    n_pca_components: int = 30,
    n_components: int = 2,
    n_neighbors: int = 30,
    embedding_key: Optional[str] = None,
    neighbor_key: Optional[str] = None,
    enforce: bool = False,
    cores: int = 1,
    copy: bool = False,
    min_dist: float = 0.5,
    **kwargs,
) -> Optional[AnnData]:
    """Compute a low dimension reduction projection of an AnnData object first with PCA, followed by UMAP.

    This is a wrap for reduce Dimension, with the important min_dist value specified straightforwardly.

    Args:
        adata: an AnnData object.
        X_data: the user supplied data that will be used for dimension reduction directly. Defaults to None.
        genes: the list of genes that will be used to subset the data for dimension reduction and clustering. If `None`,
            all genes will be used. Defaults to None.
        layer: the layer that will be used to retrieve data for dimension reduction and clustering. If `None`, .X is
            used. Defaults to None.
        basis: the space that will be used for clustering. Valid names includes, for example, `pca`, `umap`,
            `velocity_pca` (that is, you can use velocity for clustering), etc. Defaults to "pca".
        dims: the list of dimensions that will be selected for clustering. If `None`, all dimensions will be used.
            Defaults to None.
        n_pca_components: Number of input PCs (principle components) that will be used for further non-linear dimension
            reduction. If n_pca_components is larger than the existing #PC in adata.obsm['X_pca'] or input layer's
            corresponding pca space (layer_pca), pca will be rerun with n_pca_components PCs requested. Defaults to 30.
        n_components: the dimension of the space to embed into. Defaults to 2.
        n_neighbors: the number of nearest neighbors when constructing adjacency matrix. Defaults to 30.
        embedding_key: The str in .obsm that will be used as the key to save the reduced embedding space. By default it
            is None and embedding key is set as layer + reduction_method. If layer is None, it will be "X_neighbors".
            Defaults to None.
        neighbor_key: The str in .uns that will be used as the key to save the nearest neighbor graph. By default it is
            None and neighbor_key key is set as layer + "_neighbors". If layer is None, it will be "X_neighbors".
            Defaults to None.
        enforce: whether to re-perform dimension reduction even if there is reduced basis in the AnnData object.
            Defaults to False.
        cores: the number of cores used for calculation. Used only when tSNE reduction_method is used. Defaults to 1.
        copy: whether to return a copy of the AnnData object or update the object in place. Defaults to False.
        min_dist: the min_dist arg passed to umap.UMAP.
        kwargs: other kwargs that will be passed to umap.UMAP. for umap, min_dist is a noticeable kwargs that would
            significantly influence the reduction result.

    Returns:
        An updated AnnData object updated with reduced dimension data for data from different layers, returned if `copy`
        is true.
    """
    kwargs = update_dict(kwargs, {"min_dist": min_dist})
    return reduceDimension(
        adata=adata,
        X_data=X_data,
        genes=genes,
        layer=layer,
        basis=basis,
        dims=dims,
        n_pca_components=n_pca_components,
        n_components=n_components,
        n_neighbors=n_neighbors,
        reduction_method="umap",
        embedding_key=embedding_key,
        neighbor_key=neighbor_key,
        enforce=enforce,
        cores=cores,
        copy=copy,
        **kwargs,
    )


# @docstrings.with_indent(4)
# def run_umap(X,
#         n_neighbors=30,
#         n_components=2,
#         metric="euclidean",
#         min_dist=0.1,
#         spread=1.0,
#         n_epochs=None,
#         alpha=1.0,
#         gamma=1.0,
#         negative_sample_rate=5,
#         init_pos='spectral',
#         random_state=0,
#         verbose=False, **umap_kwargs):
#     """Perform umap analysis.
#
#     Parameters
#     ----------
#     %(umap_ann.parameters)s
#
#     Returns
#     -------
#         graph, knn_indices, knn_dists, embedding_, mapper
#             A tuple of kNN graph (`graph`), indices of nearest neighbors of each cell (knn_indicies), distances of
#             nearest
#             neighbors (knn_dists), the low dimensional embedding (embedding_) and finally the fit mapper from umap
#             which
#             can be used to transform new high dimensional data to low dimensional space or perofrm inverse transform
#             of
#             new data back to high dimension.
#     """
#
#     _umap_kwargs={"angular_rp_forest": False,  "local_connectivity": 1.0, "metric_kwds": None,
#                  "set_op_mix_ratio": 1.0, "target_metric": 'categorical', "target_metric_kwds": None,
#                  "target_n_neighbors": -1, "target_weight": 0.5, "transform_queue_size": 4.0,
#                  "transform_seed": 42}
#     umap_kwargs = update_dict(_umap_kwargs, umap_kwargs)
#
#     mapper = umap.UMAP(n_neighbors=n_neighbors,
#                        n_components=n_components,
#                        metric=metric,
#                        min_dist=min_dist,
#                        spread=spread,
#                        n_epochs=n_epochs,
#                        learning_rate=alpha,
#                        repulsion_strength=gamma,
#                        negative_sample_rate=negative_sample_rate,
#                        init=init_pos,
#                        random_state = random_state,
#                        verbose=verbose,
#                        **umap_kwargs
#     ).fit(X)
#
#     dmat = pairwise_distances(X, metric=metric)
#     graph = fuzzy_simplicial_set(
#         X=dmat,
#         n_neighbors=n_neighbors,
#         random_state=random_state,
#         metric="precomputed",
#         verbose=verbose
#     )
#     # extract knn_indices, knn_dist
#     g_tmp = deepcopy(graph)
#     g_tmp[graph.nonzero()] = dmat[graph.nonzero()]
#     knn_indices, knn_dists = extract_indices_dist_from_graph(g_tmp, n_neighbors=n_neighbors)
#
#     knn_indices, knn_dists = extract_indices_dist_from_graph(mapper.graph_, n_neighbors=n_neighbors)
#
#     return mapper.graph_, knn_dists, knn_indices, mapper.transform(X), mapper<|MERGE_RESOLUTION|>--- conflicted
+++ resolved
@@ -73,11 +73,8 @@
 
     adata = copy_adata(adata) if copy else adata
 
-<<<<<<< HEAD
-    logger.debug("retrive data for non-linear dimension reduction...", indent_level=1)
-=======
     logger.info("retrieve data for non-linear dimension reduction...", indent_level=1)
->>>>>>> 1d0280a8
+
     if X_data is None:
         X_data, n_components, basis = prepare_dim_reduction(
             adata,

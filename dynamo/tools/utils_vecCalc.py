from tqdm import tqdm
import numpy as np
import pandas as pd
from scipy.spatial.distance import cdist
from scipy.sparse import issparse
import numdifftools as nd
from multiprocessing.dummy import Pool as ThreadPool
import multiprocessing as mp
import itertools, functools
from .utils import timeit


def grad(f, x):
    """Gradient of scalar-valued function f evaluated at x"""
    return nd.Gradient(f)(x)


def laplacian(f, x):
    """Laplacian of scalar field f evaluated at x"""
    hes = nd.Hessdiag(f)(x)
    return sum(hes)


# ---------------------------------------------------------------------------------------------------
# vector field function
@timeit
def vector_field_function(x, vf_dict, dim=None, kernel='full', **kernel_kwargs):
    """vector field function constructed by sparseVFC.
    Reference: Regularized vector field learning with sparse approximation for mismatch removal, Ma, Jiayi, etc. al, Pattern Recognition
    """
    # x=np.array(x).reshape((1, -1))
    if "div_cur_free_kernels" in vf_dict.keys():
        has_div_cur_free_kernels = True
    else:
        has_div_cur_free_kernels = False

    #x = np.array(x)
    if x.ndim == 1:
        x = x[None, :]

    if has_div_cur_free_kernels:
        if kernel == 'full':
            kernel_ind = 0
        elif kernel == 'df_kernel':
            kernel_ind = 1
        elif kernel == 'cf_kernel':
            kernel_ind = 2
        else:
            raise ValueError(f"the kernel can only be one of {'full', 'df_kernel', 'cf_kernel'}!")

        K = con_K_div_cur_free(x, vf_dict["X_ctrl"], vf_dict["sigma"], vf_dict["eta"], **kernel_kwargs)[kernel_ind]
    else:
        Xc = vf_dict["X_ctrl"]
        K = con_K(x, Xc, vf_dict["beta"], **kernel_kwargs)

    if dim is None or has_div_cur_free_kernels:
        K = K.dot(vf_dict["C"])
    else:
        K = K.dot(vf_dict["C"][:, dim])
    return K


@timeit
def con_K(x, y, beta, method='cdist', return_d=False):
    """con_K constructs the kernel K, where K(i, j) = k(x, y) = exp(-beta * ||x - y||^2).

    Arguments
    ---------
        x: :class:`~numpy.ndarray`
            Original training data points.
        y: :class:`~numpy.ndarray`
            Control points used to build kernel basis functions.
        beta: float (default: 0.1)
            Paramerter of Gaussian Kernel, k(x, y) = exp(-beta*||x-y||^2),
        return_d: bool
            If True the intermediate 3D matrix x - y will be returned for analytical Jacobian.

    Returns
    -------
    K: 'np.ndarray'
    the kernel to represent the vector field function.
    """
    if method == 'cdist' and not return_d:
        K = cdist(x, y, 'sqeuclidean')
        if len(K) == 1:
            K = K.flatten()
    else:
        n = x.shape[0]
        m = y.shape[0]

        # https://stackoverflow.com/questions/1721802/what-is-the-equivalent-of-matlabs-repmat-in-numpy
        # https://stackoverflow.com/questions/12787475/matlabs-permute-in-python
        D = np.matlib.tile(x[:, :, None], [1, 1, m]) - np.transpose(
            np.matlib.tile(y[:, :, None], [1, 1, n]), [2, 1, 0])
        K = np.squeeze(np.sum(D ** 2, 1))
    K = -beta * K
    K = np.exp(K)

    if return_d:
        return K, D
    else:
        return K


@timeit
def con_K_div_cur_free(x, y, sigma=0.8, eta=0.5):
    """Construct a convex combination of the divergence-free kernel T_df and curl-free kernel T_cf with a bandwidth sigma
    and a combination coefficient gamma.

    Arguments
    ---------
        x: 'np.ndarray'
            Original training data points.
        y: 'np.ndarray'
            Control points used to build kernel basis functions
        sigma: 'int' (default: `0.8`)
            Bandwidth parameter.
        eta: 'int' (default: `0.5`)
            Combination coefficient for the divergence-free or the curl-free kernels.

    Returns
    -------
        A tuple of G (the combined kernel function), divergence-free kernel and curl-free kernel.

    See also:: :func:`sparseVFC`.
    """
    m, d = x.shape
    n, d = y.shape
    sigma2 = sigma ** 2
    G_tmp = np.matlib.tile(x[:, :, None], [1, 1, n]) - np.transpose(
        np.matlib.tile(y[:, :, None], [1, 1, m]), [2, 1, 0]
    )
    G_tmp = np.squeeze(np.sum(G_tmp ** 2, 1))
    G_tmp3 = -G_tmp / sigma2
    G_tmp = -G_tmp / (2 * sigma2)
    G_tmp = np.exp(G_tmp) / sigma2
    G_tmp = np.kron(G_tmp, np.ones((d, d)))

    x_tmp = np.matlib.tile(x, [n, 1])
    y_tmp = np.matlib.tile(y, [1, m]).T
    y_tmp = y_tmp.reshape((d, m * n), order='F').T
    xminusy = x_tmp - y_tmp
    G_tmp2 = np.zeros((d * m, d * n))

    tmp4_ = np.zeros((d, d))
    for i in tqdm(range(d), desc="Iterating each dimension in con_K_div_cur_free:"):
        for j in np.arange(i, d):
            tmp1 = xminusy[:, i].reshape((m, n), order='F')
            tmp2 = xminusy[:, j].reshape((m, n), order='F')
            tmp3 = tmp1 * tmp2
            tmp4 = tmp4_.copy()
            tmp4[i, j] = 1
            tmp4[j, i] = 1
            G_tmp2 = G_tmp2 + np.kron(tmp3, tmp4)

    G_tmp2 = G_tmp2 / sigma2
    G_tmp3 = np.kron((G_tmp3 + d - 1), np.eye(d))
    G_tmp4 = np.kron(np.ones((m, n)), np.eye(d)) - G_tmp2
    df_kernel, cf_kernel = (1 - eta) * G_tmp * (G_tmp2 + G_tmp3), eta * G_tmp * G_tmp4
    G = df_kernel + cf_kernel

    return G, df_kernel, cf_kernel


def vecfld_from_adata(adata, basis='', vf_key='VecFld'):
    if basis is not None or len(basis) > 0:
        vf_key = '%s_%s' % (vf_key, basis)

    if vf_key not in adata.uns.keys():
        raise ValueError(
            f'Vector field function {vf_key} is not included in the adata object! '
            f"Try firstly running dyn.tl.VectorField(adata, basis='{basis}')")
        
    vf_dict = adata.uns[vf_key]['VecFld']
    func = lambda x: vector_field_function(x, vf_dict)

    return vf_dict, func


def vector_field_function_transformation(vf_func, Q):
    """Transform vector field function from PCA space to original space.
    The formula used for transformation:
                                            :math:`\hat{f} = f Q^T`,
    where `Q, f, \hat{f}` are the PCA loading matrix, low dimensional vector field function and the
    transformed high dimensional vector field function.

    Parameters
    ----------
        vf_func: `function`:
            The vector field function.
        Q: `np.ndarray`:
            PCA loading matrix with dimension d x k, where d is the dimension of the original space,
            and k the number of leading PCs.

    Returns
    -------
        ret `np.ndarray`
            The transformed vector field function.

    """
    return lambda x: vf_func.func(x) @ Q.T


# ---------------------------------------------------------------------------------------------------
# jacobian
def Jacobian_rkhs_gaussian(x, vf_dict, vectorize=False):
    """analytical Jacobian for RKHS vector field functions with Gaussian kernel.

        Arguments
        ---------
        x: :class:`~numpy.ndarray`
            Coordinates where the Jacobian is evaluated.
        vf_dict: dict
            A dictionary containing RKHS vector field control points, Gaussian bandwidth,
            and RKHS coefficients.
            Essential keys: 'X_ctrl', 'beta', 'C'

        Returns
        -------
        J: :class:`~numpy.ndarray`
            Jacobian matrices stored as d-by-d-by-n numpy arrays evaluated at x.
            d is the number of dimensions and n the number of coordinates in x.
    """
    if x.ndim == 1: 
        K, D = con_K(x[None, :], vf_dict['X_ctrl'], vf_dict['beta'], return_d=True)
        J = (vf_dict['C'].T * K) @ D[0].T
    elif not vectorize:
        n, d = x.shape
        J = np.zeros((d, d, n))
        for i, xi in enumerate(x):
            K, D = con_K(xi[None, :], vf_dict['X_ctrl'], vf_dict['beta'], return_d=True)
            J[:, :, i] = (vf_dict['C'].T * K) @ D[0].T
    else:
        K, D = con_K(x, vf_dict['X_ctrl'], vf_dict['beta'], return_d=True)
        if K.ndim == 1: K = K[None, :]
        J = np.einsum('nm, mi, njm -> ijn', K, vf_dict['C'], D)

    return -2 * vf_dict['beta'] * J


def Jacobian_rkhs_gaussian_parallel(x, vf_dict, cores=None):
    n = len(x)
    if cores is None: cores = mp.cpu_count()
    n_j_per_core = int(np.ceil(n / cores))
    xx = []
    for i in range(0, n, n_j_per_core):
        xx.append(x[i:i+n_j_per_core])
    #with mp.Pool(cores) as p:
    #    ret = p.starmap(Jacobian_rkhs_gaussian, zip(xx, itertools.repeat(vf_dict)))
    with ThreadPool(cores) as p:
        ret = p.starmap(Jacobian_rkhs_gaussian, zip(xx, itertools.repeat(vf_dict)))
    ret = [np.transpose(r, axes=(2, 0, 1)) for r in ret]
    ret = np.transpose(np.vstack(ret), axes=(1, 2, 0))
    return ret


def Jacobian_numerical(f, input_vector_convention='row'):
    '''
        Get the numerical Jacobian of the vector field function.
        If the input_vector_convention is 'row', it means that fjac takes row vectors
        as input, otherwise the input should be an array of column vectors. Note that
        the returned Jacobian would behave exactly the same if the input is an 1d array.

        The column vector convention is slightly faster than the row vector convention.
        So the matrix of row vector convention is converted into column vector convention
        under the hood.

        No matter the input vector convention, the returned Jacobian is of the following
        format:
                df_1/dx_1   df_1/dx_2   df_1/dx_3   ...
                df_2/dx_1   df_2/dx_2   df_2/dx_3   ...
                df_3/dx_1   df_3/dx_2   df_3/dx_3   ...
                ...         ...         ...         ...
    '''
    fjac = nd.Jacobian(lambda x: f(x.T).T)
    if input_vector_convention == 'row' or input_vector_convention == 0:
        def f_aux(x):
            x = x.T
            return fjac(x)

        return f_aux
    else:
        return fjac


@timeit
def elementwise_jacobian_transformation(Js, qi, qj):
    """Inverse transform low dimensional k x k Jacobian matrix (:math:`\partial F_i / \partial x_j`) back to the 
    d-dimensional gene expression space. The formula used to inverse transform Jacobian matrix calculated from 
    low dimension (PCs) is:
                                            :math:`Jac = Q J Q^T`,
    where `Q, J, Jac` are the PCA loading matrix, low dimensional Jacobian matrix and the inverse transformed high
    dimensional Jacobian matrix. This function takes only one row from Q to form qi or qj.

    Parameters
    ----------
        Js: `np.ndarray`:
            k x k x n matrices of n k-by-k Jacobians.
        qi: `np.ndarray`:
            The i-th row of the PC loading matrix Q with dimension d x k, corresponding to the regulator gene i.
        qj: `np.ndarray`
            The j-th row of the PC loading matrix Q with dimension d x k, corresponding to the effector gene j.

    Returns
    -------
        ret `np.ndarray`
            The calculated vector of Jacobian matrix (:math:`\partial F_i / \partial x_j`) for each cell.
    """

    Js = np.atleast_3d(Js)
    n = Js.shape[2]
    ret = np.zeros(n)
    for i in tqdm(range(n), "calculating Jacobian for each cell"):
        ret[i] = qi @ Js[:, :, i] @ qj

    return ret

@timeit
def subset_jacobian_transformation(Js, Qi, Qj, cores=1):
    """Transform Jacobian matrix (:math:`\partial F_i / \partial x_j`) from PCA space to the original space.
    The formula used for transformation:
                                            :math:`\hat{J} = Q J Q^T`,
    where `Q, J, \hat{J}` are the PCA loading matrix, low dimensional Jacobian matrix and the inverse transformed high
    dimensional Jacobian matrix. This function takes multiple rows from Q to form Qi or Qj.

    Parameters
    ----------
        fjac: `function`:
            The function for calculating numerical Jacobian matrix.
        X: `np.ndarray`:
            The samples coordinates with dimension n_obs x n_PCs, from which Jacobian will be calculated.
        Qi: `np.ndarray`:
            Sampled genes' PCA loading matrix with dimension n' x n_PCs, from which local dimension Jacobian matrix (k x k)
            will be inverse transformed back to high dimension.
        Qj: `np.ndarray`
            Sampled genes' (sample genes can be the same as those in Qi or different) PCs loading matrix with dimension
            n' x n_PCs, from which local dimension Jacobian matrix (k x k) will be inverse transformed back to high dimension.
        cores: `int` (default: 1):
            Number of cores to calculate Jacobian. If cores is set to be > 1, multiprocessing will be used to
            parallel the Jacobian calculation.
        return_J: `bool` (default: `False`)
            Whether to return the raw tensor of Jacobian matrix of each cell before transformation.

    Returns
    -------
        ret `np.ndarray`
            The calculated Jacobian matrix (n_gene x n_gene x n_obs) for each cell.
    """

    Js = np.atleast_3d(Js)
    Qi = np.atleast_2d(Qi)
    Qj = np.atleast_2d(Qj)
    d1, d2, n = Qi.shape[0], Qj.shape[0], Js.shape[2]

    ret = np.zeros((d1, d2, n))

    if cores == 1:
        ret = transform_jacobian(Js, Qi, Qj, pbar=True)
    else:
        if cores is None: cores = mp.cpu_count()
        n_j_per_core = int(np.ceil(n / cores))
        JJ = []
        for i in range(0, n, n_j_per_core):
            JJ.append(Js[:, :, i:i+n_j_per_core])
        with ThreadPool(cores) as p:
            ret = p.starmap(transform_jacobian, zip(JJ, 
                        itertools.repeat(Qi), itertools.repeat(Qj)))
        ret = [np.transpose(r, axes=(2, 0, 1)) for r in ret]
        ret = np.transpose(np.vstack(ret), axes=(1, 2, 0))

    return ret


def transform_jacobian(Js, Qi, Qj, pbar=False):
    d1, d2, n = Qi.shape[0], Qj.shape[0], Js.shape[2]
    ret = np.zeros((d1, d2, n))
    if pbar:
        iterj = tqdm(range(n), desc='Transforming subset Jacobian')
    else:
        iterj = range(n)
    for i in iterj:
        J = Js[:, :, i]
        ret[:, :, i] = Qi @ J @ Qj.T
    return ret


def average_jacobian_by_group(Js, group_labels):
    '''
        Returns a dictionary of averaged jacobians with group names as the keys.
        No vectorized indexing was used due to its high memory cost.
    '''
    d1, d2, _ = Js.shape
    groups = np.unique(group_labels)
    
    J_mean = {}
    N = {}
    for i, g in enumerate(group_labels):
        if g in J_mean.keys():
            J_mean[g] += Js[:, :, i]
            N[g] += 1
        else:
            J_mean[g] = np.zeros((d1, d2))
            N[g] = 0
    for g in groups:
        J_mean[g] /= N[g]
    return J_mean


# ---------------------------------------------------------------------------------------------------
# dynamical properties
def _divergence(f, x):
    """Divergence of the reconstructed vector field function f evaluated at x"""
    jac = nd.Jacobian(f)(x)
    return np.trace(jac)

 
@timeit
def compute_divergence(f_jac, X, vectorize_size=1):
    """Calculate divergence for many samples by taking the trace of a Jacobian matrix.

    vectorize_size is used to control the number of samples computed in each vectorized batch.
        If vectorize_size = 1, there's no vectorization whatsoever.
        If vectorize_size = None, all samples are vectorized.
    """
    n = len(X)
    if vectorize_size is None: vectorize_size = n

    div = np.zeros(n)
    for i in tqdm(range(0, n, vectorize_size), desc="Calculating divergence"):
        J = f_jac(X[i:i+vectorize_size])
        div[i:i+vectorize_size] = np.trace(J)
    return div


def acceleration_(v, J):
    return J.dot(v[:, None]) if v.ndim == 1 else J.dot(v)


def curvature_(a, v):
    kappa = np.linalg.norm(np.outer(v[:, None], a)) / np.linalg.norm(v)**3 if v.ndim == 1 else \
        np.linalg.norm(v.outer(a)) / np.linalg.norm(v)**3

    return kappa


def torsion_(v, J, a):
    """only works in 3D"""
    tau = np.outer(v[:, None], a).dot(J.dot(a)) / np.linalg.norm(np.outer(v[:, None], a))**2 if v.ndim == 1 else \
        np.outer(v, a).dot(J.dot(a)) / np.linalg.norm(np.outer(v, a))**2

    return tau


@timeit
def compute_acceleration(vf, f_jac, X, return_all=False):
    """Calculate acceleration for many samples via

    .. math::
    a = J \cdot v.

    """
    n = len(X)
    acce = np.zeros((n, X.shape[1]))

    v_ = vf(X)
    J_ = f_jac(X)
    for i in tqdm(range(n), desc=f"Calculating acceleration"):
        v = v_[i]
        J = J_[:, :, i]
        acce[i] = acceleration_(v, J).flatten()

    if return_all:
        return v_, J_, acce
    else:
        return acce


@timeit
def compute_curvature(vf, f_jac, X):
    """Calculate curvature for many samples via

    .. math::
    \kappa = \frac{||\mathbf{v} \times \mathbf{a}||}{||\mathbf{V}||^3}
    """
    n = len(X)

    curv = np.zeros(n)
    v, _, a = compute_acceleration(vf, f_jac, X, return_all=True)

    for i in tqdm(range(n), desc="Calculating curvature"):
        curv[i] = curvature_(a[i], v[i])

    return curv


@timeit
def compute_torsion(vf, f_jac, X):
    """Calculate torsion for many samples via

    .. math::
    \tau = \frac{(\mathbf{v} \times \mathbf{a}) \cdot (\mathbf{J} \cdot \mathbf{a})}{||\mathbf{V} \times \mathbf{a}||^2}
    """
    if X.shape[1] != 3:
        raise Exception(f'torsion is only defined in 3 dimension.')

    n = len(X)

    tor = np.zeros((n, X.shape[1], X.shape[1]))
    v, J, a = compute_acceleration(vf, f_jac, X, return_all=True)

    for i in tqdm(range(n), desc="Calculating torsion"):
        tor[i] = torsion_(v[i], J[:, :, i], a[i])

    return tor


def _curl(f, x, method='analytical', VecFld=None, jac=None):
    """Curl of the reconstructed vector field f evaluated at x in 3D"""
    if jac is None:
        if method == 'analytical' and VecFld is not None:
            jac = Jacobian_rkhs_gaussian(x, VecFld)
        else:
            jac = nd.Jacobian(f)(x)

    return np.array([jac[2, 1] - jac[1, 2], jac[0, 2] - jac[2, 0], jac[1, 0] - jac[0, 1]])


def curl2d(f, x, method='analytical', VecFld=None, jac=None):
    """Curl of the reconstructed vector field f evaluated at x in 2D"""
    if jac is None:
        if method == 'analytical' and VecFld is not None:
            jac = Jacobian_rkhs_gaussian(x, VecFld)
        else:
            jac = nd.Jacobian(f)(x)

    curl = jac[1, 0] - jac[0, 1]

    return curl

@timeit
def compute_curl(f_jac, X):
    """Calculate curl for many samples for 2/3 D systems.
    """
    if X.shape[1] > 3:
        raise Exception(f'curl is only defined in 2/3 dimension.')

    n = len(X)

    if X.shape[1] == 2:
        curl = np.zeros(n)
        f = curl2d
    else:
        curl = np.zeros((n, 2, 2))
        f = _curl

    for i in tqdm(range(n), desc=f"Calculating {X.shape[1]}-D curl"):
        J = f_jac(X[i])
        curl[i] = f(None, None, method='analytical', VecFld=None, jac=J)

    return curl
<<<<<<< HEAD
=======


# ---------------------------------------------------------------------------------------------------
# ranking related utilies
def get_metric_gene_in_rank(mat, genes, neg=False):
    metric_in_rank = mat.mean(0).A1 if issparse(mat) else mat.mean(0)
    rank = metric_in_rank.argsort() if neg else metric_in_rank.argsort()[::-1]
    metric_in_rank, genes_in_rank = metric_in_rank[rank], genes[rank]

    return metric_in_rank, genes_in_rank


def get_metric_gene_in_rank_by_group(mat, genes, groups, grp, neg=False):
    mask = groups == grp
    if type(mask) == pd.Series: mask = mask.values

    gene_wise_metrics, group_wise_metrics = mat[mask, :].mean(0).A1 if issparse(mat) else mat[mask, :].mean(0), \
                                            mat[mask, :].mean(0).A1 if issparse(mat) else mat[mask, :].mean(0)
    rank = gene_wise_metrics.argsort() if neg else gene_wise_metrics.argsort()[::-1]
    gene_wise_metrics, genes_in_rank = gene_wise_metrics[rank], genes[rank]

    return gene_wise_metrics, group_wise_metrics, genes_in_rank


def get_sorted_metric_genes_df(df, genes, neg=False):
    sorted_metric = pd.DataFrame({key: (sorted(values, reverse=False) if neg else sorted(values, reverse=True))
                                  for key, values in df.transpose().iterrows()})
    sorted_genes = pd.DataFrame({key: (genes[values.argsort()] if neg else genes[values.argsort()[::-1]])
                                 for key, values in df.transpose().iterrows()})
    return sorted_metric, sorted_genes


def rank_vector_calculus_metrics(mat, genes, group, groups, uniq_group):
    if issparse(mat):
        mask = mat.data > 0
        pos_mat, neg_mat = mat.copy(), mat.copy()
        pos_mat.data[~ mask], neg_mat.data[mask] = 0, 0
        pos_mat.eliminate_zeros()
        neg_mat.eliminate_zeros()
    else:
        mask = mat > 0
        pos_mat, neg_mat = mat.copy(), mat.copy()
        pos_mat[~ mask], neg_mat[mask] = 0, 0

    if group is None:
        metric_in_rank, genes_in_rank = get_metric_gene_in_rank(abs(mat), genes)

        pos_metric_in_rank, pos_genes_in_rank = get_metric_gene_in_rank(pos_mat, genes)

        neg_metric_in_rank, neg_genes_in_rank = get_metric_gene_in_rank(neg_mat, genes, neg=True)

        return metric_in_rank, genes_in_rank, pos_metric_in_rank, pos_genes_in_rank, neg_metric_in_rank, neg_genes_in_rank
    else:
        gene_wise_metrics, gene_wise_genes, gene_wise_pos_metrics, gene_wise_pos_genes, gene_wise_neg_metrics, gene_wise_neg_genes = {}, {}, {}, {}, {}, {}
        group_wise_metrics, group_wise_genes, group_wise_pos_metrics, group_wise_pos_genes, group_wise_neg_metrics, group_wise_neg_genes = {}, {}, {}, {}, {}, {}
        for i, grp in tqdm(enumerate(uniq_group), desc='ranking genes across gropus'):
            gene_wise_metrics[grp], group_wise_metrics[grp], gene_wise_genes[grp] = None, None, None
            gene_wise_metrics[grp], group_wise_metrics[grp], gene_wise_genes[grp] = \
                get_metric_gene_in_rank_by_group(abs(mat), genes, groups, grp)

            gene_wise_pos_metrics[grp], group_wise_pos_metrics[grp], gene_wise_pos_genes[grp] = None, None, None
            gene_wise_pos_metrics[grp], group_wise_pos_metrics[grp], gene_wise_pos_genes[grp] = \
                get_metric_gene_in_rank_by_group(pos_mat, genes, groups, grp)

            gene_wise_neg_metrics[grp], group_wise_neg_metrics[grp], gene_wise_neg_genes[grp] = None, None, None
            gene_wise_neg_metrics[grp], group_wise_neg_metrics[grp], gene_wise_neg_genes[grp] = \
                get_metric_gene_in_rank_by_group(neg_mat, genes, groups, grp, neg=True)

        metric_in_group_rank_by_gene, genes_in_group_rank_by_gene = \
            get_sorted_metric_genes_df(pd.DataFrame(group_wise_metrics), genes)
        pos_metric_gene_rank_by_group, pos_genes_group_rank_by_gene = \
            get_sorted_metric_genes_df(pd.DataFrame(group_wise_pos_metrics), genes)
        neg_metric_in_group_rank_by_gene, neg_genes_in_group_rank_by_gene = \
            get_sorted_metric_genes_df(pd.DataFrame(group_wise_neg_metrics), genes, neg=True)

        metric_in_gene_rank_by_group, genes_in_gene_rank_by_group = \
            pd.DataFrame(gene_wise_metrics), pd.DataFrame(gene_wise_genes)
        pos_metric_in_gene_rank_by_group, pos_genes_in_gene_rank_by_group = \
            pd.DataFrame(gene_wise_pos_metrics), pd.DataFrame(gene_wise_pos_genes)
        neg_metric_in_gene_rank_by_group, neg_genes_in_gene_rank_by_group = \
            pd.DataFrame(gene_wise_neg_metrics), pd.DataFrame(gene_wise_neg_genes)

        return (metric_in_gene_rank_by_group, genes_in_gene_rank_by_group, pos_metric_in_gene_rank_by_group,
                pos_genes_in_gene_rank_by_group, neg_metric_in_gene_rank_by_group, neg_genes_in_gene_rank_by_group,

                metric_in_group_rank_by_gene, genes_in_group_rank_by_gene, pos_metric_gene_rank_by_group,
                pos_genes_group_rank_by_gene, neg_metric_in_group_rank_by_gene, neg_genes_in_group_rank_by_gene,)
>>>>>>> 18dd5041
<|MERGE_RESOLUTION|>--- conflicted
+++ resolved
@@ -558,8 +558,6 @@
         curl[i] = f(None, None, method='analytical', VecFld=None, jac=J)
 
     return curl
-<<<<<<< HEAD
-=======
 
 
 # ---------------------------------------------------------------------------------------------------
@@ -647,4 +645,3 @@
 
                 metric_in_group_rank_by_gene, genes_in_group_rank_by_gene, pos_metric_gene_rank_by_group,
                 pos_genes_group_rank_by_gene, neg_metric_in_group_rank_by_gene, neg_genes_in_group_rank_by_gene,)
->>>>>>> 18dd5041

# create by Yan Zhang, minor adjusted by Xiaojie Qiu
from typing import Callable, List, Optional, Tuple, Union

import numpy as np
import scipy.sparse as sp
from numba import jit
from scipy.linalg import eig, null_space
from scipy.stats import norm
from sklearn.decomposition import PCA
from sklearn.neighbors import NearestNeighbors
from tqdm import tqdm

<<<<<<< HEAD
=======
from .connectivity import k_nearest_neighbors
>>>>>>> e5e9017f
from ..dynamo_logger import LoggerManager, main_warning
from ..simulation.utils import directMethod
from .utils import append_iterative_neighbor_indices, flatten


def markov_combination(x: np.ndarray, v: np.ndarray, X: np.ndarray) -> Tuple:
    """Calculate the Markov combination by solving a 'cvxopt' library quadratic programming (QP) problem, which is
    defined as:
        minimize    (1/2)*x'*P*x + q'*x
        subject to  G*x <= h

    Args:
        x: the cell data matrix.
        v: the velocity data matrix.
        X: the neighbors data matrix.

    Returns:
        A tuple containing the results of QP problem.
    """
    from cvxopt import matrix, solvers

    n = X.shape[0]
    R = matrix(X - x).T
    H = R.T * R
    f = matrix(v).T * R
    G = np.vstack((-np.eye(n), np.ones(n)))
    h = np.zeros(n + 1)
    h[-1] = 1
    p = solvers.qp(H, -f.T, G=matrix(G), h=matrix(h))["x"]
    u = R * p
    return p, u


def compute_markov_trans_prob(
    x: np.ndarray, v: np.ndarray, X: np.ndarray, s: Optional[np.ndarray] = None, cont_time: bool = False
) -> np.ndarray:
    """Calculate the Markov transition probabilities by solving a 'cvxopt' library quadratic programming (QP) problem,
    which is defined as:
        minimize    (1/2)*x'*P*x + q'*x
        subject to  G*x <= h

    Args:
        x: the cell data matrix.
        v: the velocity data matrix.
        X: the neighbors data matrix.
        s: extra constraints added to the `q` in QP problem.
        cont_time: whether is continuous-time or not.

    Returns:
        An array containing the optimal Markov transition probabilities computed by QP problem.
    """
    from cvxopt import matrix, solvers

    n = X.shape[0]
    R = X - x
    # normalize R, v, and s
    Rn = np.array(R, copy=True)
    vn = np.array(v, copy=True)
    scale = np.abs(np.max(R, 0) - np.min(R, 0))
    Rn = Rn / scale
    vn = vn / scale
    if s is not None:
        sn = np.array(s, copy=True)
        sn = sn / scale
        A = np.hstack((Rn, 0.5 * Rn * Rn))
        b = np.hstack((vn, 0.5 * sn * sn))
    else:
        A = Rn
        b = vn

    H = A.dot(A.T)
    f = b.dot(A.T)
    if cont_time:
        G = -np.eye(n)
        h = np.zeros(n)
    else:
        G = np.vstack((-np.eye(n), np.ones(n)))
        h = np.zeros(n + 1)
        h[-1] = 1
    p = solvers.qp(matrix(H), matrix(-f), G=matrix(G), h=matrix(h))["x"]
    p = np.array(p).flatten()
    return p


@jit(nopython=True)
def compute_kernel_trans_prob(
    x: np.ndarray, v: np.ndarray, X: np.ndarray, inv_s: Union[np.ndarray, float], cont_time: bool = False
) -> np.ndarray:
    """Compute the transition probabilities using the kernel method.

    Args:
        x: the cell data matrix.
        v: the velocity data matrix.
        X: the neighbors data matrix.
        inv_s: the inverse of the diffusion matrix or a scalar value.
        cont_time: whether to use continuous-time kernel computation.

    Returns:
        The computed transition probabilities for each state in the Markov chain.
    """
    n = X.shape[0]
    p = np.zeros(n)
    for i in range(n):
        d = X[i] - x
        p[i] = np.exp(-0.25 * (d - v) @ inv_s @ (d - v).T)
    p /= np.sum(p)
    return p


# @jit(nopython=True)
def compute_drift_kernel(x: np.ndarray, v: np.ndarray, X: np.ndarray, inv_s: Union[np.ndarray, float]) -> np.ndarray:
    """Compute the drift kernel values for each state in the Markov chain.

    Args:
        x: the cell data matrix.
        v: the velocity data matrix.
        X: the neighbors data matrix.
        inv_s: the inverse of the diffusion matrix or a scalar value.

    Returns:
        The computed drift kernel values for each state in the Markov chain.
    """
    n = X.shape[0]
    k = np.zeros(n)
    for i in range(n):
        d = X[i] - x
        if np.isscalar(inv_s):
            k[i] = np.exp(-0.25 * inv_s * (d - v).dot(d - v))
        else:
            k[i] = np.exp(-0.25 * (d - v) @ inv_s @ (d - v).T)
    return k


"""def compute_drift_local_kernel(x, v, X, inv_s):
    n = X.shape[0]
    k = np.zeros(n)
    # compute tau
    D = X - x
    dists = np.zeros(n)
    vds = np.zeros(n)
    for (i, d) in enumerate(D):
        dists[i] = np.linalg.norm(d)
        if dists[i] > 0:
            vds[i] = v.dot(d) / dists[i]
    i_dir = np.logical_and(vds >= np.quantile(vds, 0.7), vds > 0)
    tau = np.mean(dists[i_dir] / vds[i_dir])
    if np.isnan(tau): tau = 1
    if tau > 1e2: tau = 1e2

    tau_v = tau * v
    tau_invs = (1 / (tau * np.linalg.norm(v))) * inv_s
    for i in range(n):
        d = D[i]
        k[i] = np.exp(-0.25 * (d-tau_v) @ tau_invs @ (d-tau_v).T)
    return k, tau_invs"""


# @jit(nopython=True)
def compute_drift_local_kernel(x: np.ndarray, v: np.ndarray, X: np.ndarray, inv_s: Union[np.ndarray, float]) -> np.ndarray:
    """Compute the drift local kernel values.

    Args:
        x: the cell data matrix.
        v: the velocity data matrix.
        X: the neighbors data matrix.
        inv_s: the inverse of the diffusion matrix or a scalar value.

    Returns:
        The computed drift kernel values.
    """
    n = X.shape[0]
    k = np.zeros(n)
    # compute tau
    D = X - x
    dists = np.zeros(n)
    vds = np.zeros(n)
    for (i, d) in enumerate(D):
        dists[i] = np.linalg.norm(d)
        if dists[i] > 0:
            vds[i] = v.dot(d) / dists[i]
    i_dir = np.logical_and(vds >= np.quantile(vds, 0.7), vds > 0)
    if np.any(i_dir):
        tau = np.mean(dists[i_dir] / vds[i_dir])
        if tau > 1e2:
            tau = 1e2
        tau_v = tau * v
        tau_invs = (1 / (tau * v.dot(v))) * inv_s
    else:
        tau_v = 0
        tau_invs = (1 / (1e2 * v.dot(v))) * inv_s
    for i in range(n):
        d = D[i]
        if np.isscalar(tau_invs):
            k[i] = np.exp(-0.25 * tau_invs * (d - tau_v).dot(d - tau_v))
        else:
            k[i] = np.exp(-0.25 * (d - tau_v) @ tau_invs @ (d - tau_v).T)
    return k


@jit(nopython=True)
def compute_density_kernel(x: np.ndarray, X: np.ndarray, inv_eps: float) -> np.ndarray:
    """Compute the density kernel values.

    Args:
        x: the cell data matrix.
        X: the neighbors data matrix.
        inv_eps: The inverse of the epsilon.

    Returns:
        The computed density kernel values for each state.
    """
    n = X.shape[0]
    k = np.zeros(n)
    for i in range(n):
        d = X[i] - x
        k[i] = np.exp(-0.25 * inv_eps * d.dot(d))
    return k


@jit(nopython=True)
def makeTransitionMatrix(Qnn: np.ndarray, I_vec: np.ndarray, tol: float = 0.0) -> np.ndarray:  # Qnn, I, tol=0.0
    """Create the transition matrix based on the non-negative rate matrix `Qnn` and the indexing vector `I_vec`.

    Args:
        Qnn: the non-negative rate matrix which represents the transition rates between different states.
        I_vec: the indexing vector to map the rows to the appropriate positions in the transition matrix.
        tol: a numerical tolerance value to consider rate matrix elements as zero.

    Returns:
        The computed transition matrix based on `Qnn` and `I_vec`.
    """
    n = Qnn.shape[0]
    M = np.zeros((n, n))

    for i in range(n):
        q = Qnn[i]
        q[q < tol] = 0
        M[I_vec[i], i] = q
        M[i, i] = 1 - np.sum(q)
    return M


<<<<<<< HEAD
@jit(nopython=True)
def compute_tau(X: np.ndarray, V: np.ndarray, k: int = 100, nbr_idx: Optional[np.ndarray] = None) -> Tuple:
    """Compute the tau values for each state in `X` based on the local density and velocity magnitudes.

    Args:
        X: the data matrix which represents the states of the system.
        V: the velocity matrix which represents the velocity vectors associated with each state in `X`.
        k: the number of neighbors to consider when estimating local density. Default is 100.
        nbr_idx: the indices of neighbors for each state in `X`.

    Returns:
        The computed tau values representing the timescale of transitions for each state in `X`. The computed velocity
        magnitudes for each state in `X`.
    """
=======

def compute_tau(X, V, k=100, nbr_idx=None):
>>>>>>> e5e9017f
    if nbr_idx is None:
        _, dists = k_nearest_neighbors(
            X,
            k=k - 1,
            exclude_self=False,
            pynn_rand_state=19491001,
            n_jobs=-1,
        )
    else:
        dists = np.zeros(nbr_idx.shape)
        for i in range(nbr_idx.shape[0]):
            for j in range(nbr_idx.shape[1]):
                x = X[i]
                y = X[nbr_idx[i, j]]
                dists[i, j] = np.sqrt((x - y).dot(x - y))
    d = np.mean(dists[:, 1:], 1)
    v = np.linalg.norm(V, axis=1)
    tau = d / v
    return tau, v


def prepare_velocity_grid_data(
    X_emb: np.ndarray,
    xy_grid_nums: List,
    density: Optional[int] = None,
    smooth: Optional[float] = None,
    n_neighbors: Optional[int] = None,
) -> Tuple:
    """Prepare the velocity grid data.

    Args:
        X_emb: the embedded data matrix.
        xy_grid_nums: the number of grid points along each dimension for the velocity grid.
        density: the density of grid points relative to the number of points in each dimension.
        smooth: the smoothing factor for grid points relative to the range of each dimension.
        n_neighbors: the number of neighbors to consider when estimating grid velocities.

    Returns:
        A tuple containing:
            The grid points for the velocity.
            The estimated probability mass for each grid point based on grid velocities.
            The indices of neighbors for each grid point.
            The weights corresponding to the neighbors for each grid point.
    """
    n_obs, n_dim = X_emb.shape
    density = 1 if density is None else density
    smooth = 0.5 if smooth is None else smooth

    grs, scale = [], 0
    for dim_i in range(n_dim):
        m, M = np.min(X_emb[:, dim_i]), np.max(X_emb[:, dim_i])
        m = m - 0.01 * np.abs(M - m)
        M = M + 0.01 * np.abs(M - m)
        gr = np.linspace(m, M, xy_grid_nums[dim_i] * density)
        scale += gr[1] - gr[0]
        grs.append(gr)

    scale = scale / n_dim * smooth

    meshes_tuple = np.meshgrid(*grs)
    X_grid = np.vstack([i.flat for i in meshes_tuple]).T

    # estimate grid velocities
    if n_neighbors is None:
        n_neighbors = np.max([10, int(n_obs / 50)])

    neighs, dists = k_nearest_neighbors(
        X_emb,
        query_X=X_grid,
        k=n_neighbors - 1,
        exclude_self=False,
        pynn_rand_state=19491001,
    )

    weight = norm.pdf(x=dists, scale=scale)
    p_mass = weight.sum(1)

    return X_grid, p_mass, neighs, weight


def grid_velocity_filter(
    V_emb: np.ndarray,
    neighs: np.ndarray,
    p_mass: np.ndarray,
    X_grid: np.ndarray,
    V_grid: np.ndarray,
    min_mass: Optional[float] = None,
    autoscale: bool = False,
    adjust_for_stream: bool = True,
    V_threshold: Optional[float]=None,
) -> Tuple:
    """Filter the grid velocities, adjusting for streamlines if needed.

    Args:
        V_emb: the velocity matrix which represents the velocity vectors associated with each data point in the embedding.
        neighs: the indices of neighbors for each grid point.
        p_mass: the estimated probability mass for each grid point based on grid velocities.
        X_grid: the grid points for the velocity.
        V_grid: the estimated grid velocities.
        min_mass: the minimum probability mass threshold to filter grid points based on p_mass.
        autoscale: whether to autoscale the grid velocities based on the grid points and their velocities.
        adjust_for_stream: whether to adjust the grid velocities to show streamlines.
        V_threshold: the velocity threshold to filter grid points based on velocity magnitude.

    Returns:
        The filtered grid points and the filtered estimated grid velocities.
    """
    if adjust_for_stream:
        X_grid = np.stack([np.unique(X_grid[:, 0]), np.unique(X_grid[:, 1])])
        ns = int(np.sqrt(V_grid.shape[0]))
        V_grid = V_grid.T.reshape(2, ns, ns)

        mass = np.sqrt((V_grid**2).sum(0))
        if V_threshold is not None:
            V_grid[0][mass.reshape(V_grid[0].shape) < V_threshold] = np.nan
        else:
            if min_mass is None:
                min_mass = 1e-5
            min_mass = np.clip(min_mass, None, np.max(mass) * 0.9)
            cutoff = mass.reshape(V_grid[0].shape) < min_mass

            if neighs is not None:
                length = np.sum(np.mean(np.abs(V_emb[neighs]), axis=1), axis=1).T.reshape(ns, ns)
                cutoff |= length < np.percentile(length, 5)

            V_grid[0][cutoff] = np.nan
    else:
        from ..plot.utils import quiver_autoscaler

        if p_mass is None:
            p_mass = np.sqrt((V_grid**2).sum(1))
            if min_mass is None:
                min_mass = np.clip(np.percentile(p_mass, 5), 1e-5, None)
        else:
            if min_mass is None:
                min_mass = np.clip(np.percentile(p_mass, 99) / 100, 1e-5, None)
        X_grid, V_grid = X_grid[p_mass > min_mass], V_grid[p_mass > min_mass]

        if autoscale:
            V_grid /= 3 * quiver_autoscaler(X_grid, V_grid)

    return X_grid, V_grid


def velocity_on_grid(
    X_emb: np.ndarray,
    V_emb: np.ndarray,
    xy_grid_nums: List,
    density: Optional[int] = None,
    smooth: Optional[float] = None,
    n_neighbors: Optional[int] = None,
    min_mass: Optional[float] = None,
    autoscale: bool = False,
    adjust_for_stream: bool = True,
    V_threshold: Optional[float] = None,
    cut_off_velocity: bool = True,
) -> Tuple:
    """Function to calculate the velocity vectors on a grid for grid vector field quiver plot and streamplot, adapted
    from scVelo.

    Args:
        X_emb: the low-dimensional embedding which represents the coordinates of the data points in the embedding space.
        V_emb: the velocity matrix which represents the velocity vectors associated with each data point in the embedding.
        xy_grid_nums: the number of grid points along each dimension of the embedding space.
        density: the number of density grid points for each dimension.
        smooth: the smoothing parameter for grid points along each dimension.
        n_neighbors: the number of neighbors to consider for estimating grid velocities.
        min_mass: the minimum probability mass threshold to filter grid points based on p_mass.
        autoscale: whether to autoscale the grid velocities based on the grid points and their velocities.
        adjust_for_stream: whether to adjust the grid velocities to show streamlines.
        V_threshold: the velocity threshold to filter grid points based on velocity magnitude.
        cut_off_velocity: whether to cut off the grid velocities or return the entire grid.

    Returns:
        A tuple containing the grid points, the filtered estimated grid velocities, the diffusion matrix D of shape.
    """
    from ..vectorfield.stochastic_process import diffusionMatrix2D

    valid_idx = np.isfinite(X_emb.sum(1) + V_emb.sum(1))
    X_emb, V_emb = X_emb[valid_idx], V_emb[valid_idx]

    X_grid, p_mass, neighs, weight = prepare_velocity_grid_data(
        X_emb,
        xy_grid_nums,
        density=density,
        smooth=smooth,
        n_neighbors=n_neighbors,
    )

    # V_grid = (V_emb[neighs] * (weight / p_mass[:, None])[:, :, None]).sum(1) # / np.maximum(1, p_mass)[:, None]
    V_grid = (V_emb[neighs] * weight[:, :, None]).sum(1) / np.maximum(1, p_mass)[:, None]
    # calculate diffusion matrix D
    D = diffusionMatrix2D(V_emb[neighs])

    if cut_off_velocity:
        X_grid, V_grid = grid_velocity_filter(
            V_emb,
            neighs,
            p_mass,
            X_grid,
            V_grid,
            min_mass=min_mass,
            autoscale=autoscale,
            adjust_for_stream=adjust_for_stream,
            V_threshold=V_threshold,
        )
    else:
        X_grid, V_grid = (
            np.array([np.unique(X_grid[:, 0]), np.unique(X_grid[:, 1])]),
            np.array(
                [
                    V_grid[:, 0].reshape(xy_grid_nums),
                    V_grid[:, 1].reshape(xy_grid_nums),
                ]
            ),
        )

    return X_grid, V_grid, D


# we might need a separate module/file for discrete vector field and markovian methods in the future
def graphize_velocity(
    V: np.ndarray,
    X: np.ndarray,
    nbrs_idx: Optional[list] = None,
    k: int = 30,
    normalize_v: bool = False,
    E_func: Optional[Union[Callable, str]] = None
) -> Tuple:
    """The function generates a graph based on the velocity data. The flow from i- to j-th
    node is returned as the edge matrix E[i, j], and E[i, j] = -E[j, i].

    Args:
        V: the velocities for all cells.
        X: the coordinates for all cells.
        nbrs_idx: a list of neighbor indices for each cell. If None a KNN will be performed instead.
        k: the number of neighbors for the KNN search.
        normalize_v: whether to normalize the velocity vectors.
        E_func: a variance stabilizing function for reducing the variance of the flows.
            If a string is passed, there are two options:
                'sqrt': the numpy.sqrt square root function;
                'exp': the numpy.exp exponential function.

    Returns:
        The edge matrix and the neighbor indices.
    """
    n, d = X.shape

    nbrs = None
    if nbrs_idx is None:
        nbrs_idx, _ = k_nearest_neighbors(
            X,
            k=k,
            exclude_self=False,
            pynn_rand_state=19491001,
        )

    if type(E_func) is str:
        if E_func == "sqrt":
            E_func = np.sqrt
        elif E_func == "exp":
            E_func = np.exp
        else:
            raise NotImplementedError("The specified edge function is not implemented.")

    # E = sp.csr_matrix((n, n))      # Making E a csr_matrix will slow down this process. Try lil_matrix maybe?
    E = np.zeros((n, n))
    for i in range(n):
        x = flatten(X[i])
        idx = nbrs_idx[i]
        if len(idx) > 0 and idx[0] == i:  # excluding the node itself from the neighbors
            idx = idx[1:]
        vi = flatten(V[i])
        if normalize_v:
            vi_norm = np.linalg.norm(vi)
            if vi_norm > 0:
                vi /= vi_norm

        # normalized differences
        U = X[idx] - x
        U_norm = np.linalg.norm(U, axis=1)
        U_norm[U_norm == 0] = 1
        U /= U_norm[:, None]

        for jj, j in enumerate(idx):
            vj = flatten(V[j])
            if normalize_v:
                vj_norm = np.linalg.norm(vj)
                if vj_norm > 0:
                    vj /= vj_norm
            u = flatten(U[jj])
            v = np.mean((vi.dot(u), vj.dot(u)))

            if E_func is not None:
                v = np.sign(v) * E_func(np.abs(v))
            E[i, j] = v
            E[j, i] = -v

    return E, nbrs_idx


def calc_Laplacian(E: np.ndarray, convention: str = "graph") -> np.ndarray:
    """Calculate the Laplacian matrix of a given matrix of edge weights.

    Args:
        E: the matrix of edge weights which represents the weights of edges in a graph.
        convention: the convention used to compute the Laplacian matrix.
            If "graph", the Laplacian matrix will be calculated as the diagonal matrix of node degrees minus the adjacency matrix.
            If "diffusion", the Laplacian matrix will be calculated as the negative of the graph Laplacian.
            Default is "graph".

    Returns:
        The Laplacian matrix.
    """
    A = np.abs(np.sign(E))
    L = np.diag(np.sum(A, 0)) - A

    if convention == "diffusion":
        L = -L

    return L


def fp_operator(E: np.ndarray, D: Union[int, float]) -> np.ndarray:
    """Calculate the Fokker-Planck operator based on the given matrix of edge weights (E) and diffusion coefficient (D).

    Args:
        E: the matrix of edge weights.
        D: the diffusion coefficient used in the Fokker-Planck operator.

    Returns:
        The Fokker-Planck operator matrix.
    """
    # drift
    Mu = E.T.copy()
    Mu[Mu < 0] = 0
    Mu = np.diag(np.sum(Mu, 0)) - Mu
    # diffusion
    L = calc_Laplacian(E, convention="diffusion")

    return -Mu + D * L


def divergence(E: np.ndarray, tol: float = 1e-5) -> np.ndarray:
    """Calculate the divergence for each node in a given matrix of edge weights.

    Args:
        E: the matrix of edge weights.
        tol: the tolerance value. Edge weights below this value will be treated as zero.

    Returns:
        The divergence values for each node.
    """
    n = E.shape[0]
    div = np.zeros(n)
    # optimize for sparse matrices later...
    for i in range(n):
        for j in range(i + 1, n):
            if np.abs(E[i, j]) > tol:
                div[i] += E[i, j] - E[j, i]

    return div


class MarkovChain:
    """Base class for all Markov Chain implementation."""
    def __init__(
        self,
        P: Optional[np.ndarray] = None,
        eignum: Optional[int] = None,
        check_norm: bool = True,
        sumto: int = 1,
        tol: float = 1e-3
    ) -> None:
        """Constructor.

        Args:
            P: the transition matrix. The elements in the transition matrix P_ij encodes transition probability from j
                to i, i.e.:
                    P_ij = P(j -> i)
                Consequently, each column of P should sum to `sumto`.
            eignum: number of eigenvalues/eigenvectors to compute. If None, all are solved.
            check_norm:  whether to check if the input transition matrix is properly normalized.
            sumto: the value that each column of the transition matrix should sum to if 'check_norm' is True.
            tol: The numerical tolerance used for normalization check.
        """
        if check_norm and not self.is_normalized(P, axis=0, sumto=sumto, tol=tol):
            if self.is_normalized(P, axis=1, sumto=sumto, tol=tol):
                LoggerManager.main_logger.info(
                    f"Column sums of the input matrix are not {sumto} but row sums are. "
                    "Transposing the transition matrix"
                )
                P = P.T
            else:
                raise Exception(f"Neither the row nor the column sums of the input matrix are {sumto}.")
        self.P = P
        self.D = None  # eigenvalues
        self.U = None  # left eigenvectors
        self.W = None  # right eigenvectors
        self.W_inv = None
        self.eignum = eignum  # if None all eigs are solved

    def eigsys(self, eignum: Optional[int] = None) -> None:
        """Compute the eigenvalues and eigenvectors of the transition matrix.

        The eigenvalues and eigenvectors are stored in the class variables D, U, and W. If 'eignum' is None, the
        function uses numpy's eig function to compute all eigenvalues and eigenvectors. Otherwise, it uses
        sparse.linalg.eigs to compute the first 'eignum' eigenvalues and eigenvectors. The eigenvalues are sorted in
        descending order, and the eigenvectors are arranged accordingly.

        Args:
            eignum: number of eigenvalues/eigenvectors to compute.
        """
        if eignum is not None:
            self.eignum = eignum
        if self.eignum is None:
            D, U, W = eig(self.P, left=True, right=True)
            idx = D.argsort()[::-1]
            self.D = D[idx]
            self.U = U[:, idx]
            self.W = W[:, idx]
            try:
                self.W_inv = np.linalg.inv(self.W)
            except np.linalg.LinAlgError:
                self.W_inv = np.linalg.pinv(self.W)
        else:
            self.D, self.W = sp.linalg.eigs(self.P, k=self.eignum, which="LR")
            self.U = self.right_eigvecs_to_left(self.W, self.W[:, 0])
            self.W_inv = self.U.T.copy()
            self.U /= np.linalg.norm(self.U, axis=0)

    def right_eigvecs_to_left(self, W: np.ndarray, p_st: np.ndarray) -> np.ndarray:
        """Transform right eigenvectors into left eigenvectors.

        Args:
            W: the matrix containing right eigenvectors.
            p_st: a probability distribution vector.

        Returns:
            The matrix containing left eigenvectors.
        """
        U = np.diag(1 / np.abs(p_st)) @ W
        f = np.mean(np.diag(U.T @ U))
        return U / np.sqrt(f)

    def get_num_states(self) -> float:
        """Get the number of states in the Markov chain.

        Returns:
            The number of states in the Markov chain.
        """
        return self.P.shape[0]

    def make_p0(self, init_states: np.ndarray) -> np.ndarray:
        """Create an initial probability distribution vector with probabilities set to 1 at specified initial states.

        Args:
            init_states: a list or array of initial states.

        Returns:
            The initial probability distribution vector.
        """
        p0 = np.zeros(self.get_num_states())
        p0[init_states] = 1
        p0 /= np.sum(p0)
        return p0

    def is_normalized(
        self,
        P: Optional[np.ndarray] = None,
        tol: float = 1e-3,
        sumto: int = 1,
        axis: int = 0,
        ignore_nan: bool = True
    ) -> bool:
        """check if the matrix is properly normalized up to `tol`.

        Args:
            P: the transition matrix. If None, self.P is checked instead.
            tol: the numerical tolerance.
            sumto: the value that each column/row should sum to.
            axis: 0 - check if the matrix is column normalized; 1 - check if the matrix is row normalized.

        Returns:
            True if the matrix is properly normalized.
        """
        if not P:
            main_warning("No transition matrix input. Normalization check is skipped.")
            return True
        else:
            sumfunc = np.sum if not ignore_nan else np.nansum
            return np.all(np.abs(sumfunc(P, axis=axis) - sumto) < tol)

    def __reset__(self) -> None:
        """Reset the class variables D, U, W, and W_inv to None."""
        self.D = None
        self.U = None
        self.W = None
        self.W_inv = None


class KernelMarkovChain(MarkovChain):
    """KernelMarkovChain class represents a Markov chain with kernel-based transition probabilities."""
    def __init__(
        self,
        P: Optional[np.ndarray] = None,
        Idx: Optional[np.ndarray] = None,
        n_recurse_neighbors: Optional[int] = None
    ) -> None:
        """Constructor.

        Args:
            P: the transition matrix of the Markov chain.
            Idx: the neighbor indices used for kernel computation.
            n_recurse_neighbors: Number of recursive neighbor searches to improve kernel computation. If not None, it
                appends the iterative neighbor indices using the function append_iterative_neighbor_indices().
        """

        super().__init__(P)
        self.Kd = None
        if n_recurse_neighbors is not None and Idx is not None:
            self.Idx = append_iterative_neighbor_indices(Idx, n_recurse_neighbors)
        else:
            self.Idx = Idx

    def fit(
        self,
        X: np.ndarray,
        V: np.ndarray,
        M_diff: Union[np.ndarray, float],
        neighbor_idx: Optional[np.ndarray] = None,
        n_recurse_neighbors: Optional[int] = None,
        k: int = 30,
        epsilon: Optional[float] = None,
        adaptive_local_kernel: bool = False,
        tol: float = 1e-4,
        sparse_construct: bool = True,
        sample_fraction: float = None,
    ):
        """Fit the KernelMarkovChain model to the given data.

        Args:
            X: the cell data matrix which represents the states of the Markov chain.
            V: the velocity matrix which represents the expected returns of each state in the Markov chain.
            M_diff: the covariance matrix or scalar value representing the diffussion matrix. It is used for
                computing transition probabilities.
            neighbor_idx: the neighbor indices used for kernel computation. If None, it is computed using k-NN.
            n_recurse_neighbors: number of recursive neighbor searches to improve kernel computation. If not None, it
                appends the iterative neighbor indices using the function append_iterative_neighbor_indices().
            k: the number of nearest neighbors used for k-NN downsampling.
            epsilon: the bandwidth parameter used for computing density kernel if not None.
            adaptive_local_kernel: whether to use adaptive local kernel computation for transition probabilities.
            tol: the numerical tolerance used for transition probability computation. Default is 1e-4.
            sparse_construct: whether construct sparse matrices for transition matrix and density kernel.
            sample_fraction: the fraction of neighbors used for k-NN downsampling if not None.
        """
        # compute connectivity
        if neighbor_idx is None:
            neighbor_idx, _ = k_nearest_neighbors(
                X,
                k=k-1,
                exclude_self=False,
                pynn_rand_state=19491001,
            )

        if n_recurse_neighbors is not None:
            self.Idx = append_iterative_neighbor_indices(neighbor_idx, n_recurse_neighbors)
        else:
            self.Idx = neighbor_idx

        # apply kNN downsampling to accelerate calculation (adapted from velocyto)
        if sample_fraction is not None:
            neighbor_idx = self.Idx
            p = np.linspace(0.5, 1, neighbor_idx.shape[1])
            p = p / p.sum()

            sampling_ixs = np.stack(
                (
                    np.random.choice(
                        np.arange(1, neighbor_idx.shape[1] - 1),
                        size=int(sample_fraction * (neighbor_idx.shape[1] + 1)),
                        replace=False,
                        p=p,
                    )
                    for i in range(neighbor_idx.shape[0])
                ),
                0,
            )
            self.Idx = self.Idx[np.arange(neighbor_idx.shape[0])[:, None], sampling_ixs]

        n = X.shape[0]
        if sparse_construct:
            self.P = sp.lil_matrix((n, n))
        else:
            self.P = np.zeros((n, n))

        # compute density kernel
        if epsilon is not None:
            if sparse_construct:
                self.Kd = sp.lil_matrix((n, n))
            else:
                self.Kd = np.zeros((n, n))
            inv_eps = 1 / epsilon
            for i in range(n):
                self.Kd[i, self.Idx[i]] = compute_density_kernel(X[i], X[self.Idx[i]], inv_eps)
            self.Kd = sp.csc_matrix(self.Kd)
            D = np.sum(self.Kd, 0)

        # compute transition prob.
        if np.isscalar(M_diff):
            inv_s = 1 / M_diff
        else:
            inv_s = np.linalg.inv(M_diff)
        for i in tqdm(range(n), desc="compute transiton matrix"):
            y = X[i]
            v = V[i]
            Y = X[self.Idx[i]]
            if adaptive_local_kernel:
                k = compute_drift_local_kernel(y, v, Y, inv_s)
            else:
                k = compute_drift_kernel(y, v, Y, inv_s)
            if epsilon is not None:
                k = k / D[0, self.Idx[i]]
            else:
                k = np.matrix(k)
            p = k / np.sum(k) if np.sum(k) > 0 else np.ones_like(k) / n
            p[p <= tol] = 0  # tolerance check
            p = p / np.sum(p)
            self.P[self.Idx[i], i] = p.A[0]

        self.P = sp.csc_matrix(self.P)

    def propagate_P(self, num_prop: int) -> sp.csc_matrix:
        """Propagate the transition matrix 'P' for a given number of steps.

        Args:
            num_prop: the number of propagation steps.

        Returns:
            The propagated transition matrix after 'num_prop' steps.
        """
        ret = sp.csc_matrix(self.P, copy=True)
        for i in range(num_prop - 1):
            ret = self.P * ret  # sparse matrix (ret) is a `np.matrix`
        return ret

    def compute_drift(self, X: np.ndarray, num_prop: int = 1, scale: bool = True) -> np.ndarray:
        """Compute the drift for each state in the Markov chain.

        Args:
            X: the cell data matrix which represents the states of the Markov chain.
            num_prop: the number of propagation steps used for drift computation. Default is 1.
            scale: whether to scale the result.

        Returns:
            The computed drift values for each state in the Markov chain.
        """
        n = self.get_num_states()
        V = np.zeros_like(X)
        P = self.propagate_P(int(num_prop))
        for i in tqdm(range(n), desc="compute drift"):
            V[i] = (X - X[i]).T.dot(P[:, i].A.flatten())
        return V * 1 / V.max() if scale else V

    def compute_density_corrected_drift(
        self,
        X: np.ndarray,
        neighbor_idx: Optional[np.ndarray] = None,
        k: Optional[int] = None,
        num_prop: int = 1,
        normalize_vector: bool = False,
        correct_by_mean: bool = True,
        scale: bool = True,
    ) -> np.ndarray:
        """Compute density-corrected drift for each state in the Markov chain.

        Args:
            X: the cell data matrix which represents the states of the Markov chain.
            neighbor_idx: the neighbor indices used for density-corrected drift computation.
            k: the number of nearest neighbors used for computing the mean of kernel probabilities.
            num_prop: the number of propagation steps used for drift computation. Default is 1.
            normalize_vector: whether to normalize the drift vector for each state.
            correct_by_mean: whether to correct the drift by subtracting the mean kernel probability from each state's drift.
            scale: whether to scale the result.

        Returns:
            The computed density-corrected drift values for each state in the Markov chain.
        """
        n = self.get_num_states()
        V = np.zeros_like(X)
        P = self.propagate_P(num_prop)
        if neighbor_idx is None:
            neighbor_idx = self.Idx
        for i in tqdm(range(n), desc="calculating density corrected drift"):
            Idx = neighbor_idx[i]
            D = X[Idx] - X[i]
            if normalize_vector:
                D = D / np.linalg.norm(D, 1)
            p = P[Idx, i].A.flatten()
            if k is None:
                if not correct_by_mean:
                    k_inv = 1 / len(Idx)
                else:
                    k_inv = np.mean(p)
            else:
                k_inv = 1 / k
            p -= k_inv
            V[i] = D.T.dot(p)
        return V * 1 / V.max() if scale else V

    def compute_stationary_distribution(self) -> np.ndarray:
        """Compute the stationary distribution of the Markov chain.

        Returns:
            The computed stationary distribution as a probability vector.
        """
        # if self.W is None:
        # self.eigsys()
        _, vecs = sp.linalg.eigs(self.P, k=1, which="LR")
        p = np.abs(np.real(vecs[:, 0]))
        p = p / np.sum(p)
        return p

    def diffusion_map_embedding(self, n_dims: int = 2, t: int = 1) -> np.ndarray:
        """Perform diffusion map embedding for the Markov chain.

        Args:
            n_dims: the number of dimensions for the diffusion map embedding.
            t: the diffusion time parameter used in the embedding.

        Returns:
            The diffusion map embedding of the Markov chain as a matrix.
        """
        # if self.W is None:
        #    self.eigsys()
        vals, vecs = sp.linalg.eigs(self.P.T, k=n_dims + 1, which="LR")
        ind = np.range(1, n_dims + 1)
        Y = np.real(vals[ind] ** t) * np.real(vecs[:, ind])
        return Y

    def compute_theta(self, p_st: Optional[np.ndarray] = None) -> sp.csr_matrix:
        """Compute the matrix 'Theta' for the Markov chain.

        Args:
            p_st: The stationary distribution of the Markov chain.

        Returns:
            The computed matrix 'Theta' as a sparse matrix.
        """
        p_st = self.compute_stationary_distribution() if p_st is None else p_st
        Pi = sp.csr_matrix(np.diag(np.sqrt(p_st)))
        Pi_right = sp.csc_matrix(np.diag(np.sqrt(p_st)))
        # Pi_inv = sp.csr_matrix(np.linalg.pinv(Pi))
        # Pi_inv_right = sp.csc_matrix(np.linalg.pinv(Pi))
        Pi_inv = sp.csr_matrix(np.diag(np.sqrt(1 / p_st)))
        Pi_inv_right = sp.csc_matrix(np.diag(np.sqrt(1 / p_st)))
        Theta = 0.5 * (Pi @ self.P @ Pi_inv_right + Pi_inv @ self.P.T @ Pi_right)

        return Theta


class DiscreteTimeMarkovChain(MarkovChain):
    """DiscreteTimeMarkovChain class represents a discrete-time Markov chain."""
    def __init__(self, P: Optional[np.ndarray] = None, eignum: Optional[int] = None, sumto: int = 1, **kwargs) -> None:
        """Constructor.

        Args:
            P: the transition matrix of the Markov chain.
            eignum: number of eigenvalues/eigenvectors to compute.
            sumto: the value that each column of the transition matrix should sum to.
            **kwargs: additional keyword arguments to be passed to the base class MarkovChain's constructor.
        """
        super().__init__(P, eignum=eignum, sumto=sumto, **kwargs)
        # self.Kd = None

    """def fit(self, X, V, k, s=None, method="qp", eps=None, tol=1e-4):  # pass index
        # the parameter k will be replaced by a connectivity matrix in the future.
        self.__reset__()
        # knn clustering
        if X.shape[0] > 200000 and X.shape[1] > 2:
            from pynndescent import NNDescent

            nbrs = NNDescent(
                X,
                metric="euclidean",
                n_neighbors=k,
                n_jobs=-1,
                random_state=19491001,
            )
            Idx, _ = nbrs.query(X, k=k)
        else:
            alg = "ball_tree" if X.shape[1] > 10 else "kd_tree"
            nbrs = NearestNeighbors(n_neighbors=k, algorithm=alg, n_jobs=-1).fit(X)
            _, Idx = nbrs.kneighbors(X)
        # compute transition prob.
        n = X.shape[0]
        self.P = np.zeros((n, n))
        if method == "kernel":
            inv_s = np.linalg.inv(s)
            # compute density kernel
            if eps is not None:
                self.Kd = np.zeros((n, n))
                inv_eps = 1 / eps
                for i in range(n):
                    self.Kd[i, Idx[i]] = compute_density_kernel(X[i], X[Idx[i]], inv_eps)
                D = np.sum(self.Kd, 0)
        for i in range(n):
            y = X[i]
            v = V[i]
            if method == "qp":
                Y = X[Idx[i, 1:]]
                p = compute_markov_trans_prob(y, v, Y, s)
                p[p <= tol] = 0  # tolerance check
                self.P[Idx[i, 1:], i] = p
                self.P[i, i] = 1 - np.sum(p)
            else:
                Y = X[Idx[i]]
                # p = compute_kernel_trans_prob(y, v, Y, inv_s)
                k = compute_drift_kernel(y, v, Y, inv_s)
                if eps is not None:
                    k /= D[Idx[i]]
                p = k / np.sum(k)
                p[p <= tol] = 0  # tolerance check
                p = p / np.sum(p)
                self.P[Idx[i], i] = p"""

    def propagate_P(self, num_prop: int) -> np.ndarray:
        """Propagate the transition matrix 'P' for a given number of steps.

        Args:
            num_prop: the number of propagation steps.

        Returns:
            The propagated transition matrix after 'num_prop' steps.
        """
        ret = np.array(self.P, copy=True)
        for _ in range(num_prop - 1):
            ret = self.P @ ret
        return ret

    def compute_drift(self, X: np.ndarray, num_prop: int = 1) -> np.ndarray:
        """Compute the drift for each state in the Markov chain.

        Args:
            X: the data matrix which represents the states of the Markov chain.
            num_prop: the number of propagation steps used for drift computation. Default is 1.

        Returns:
            The computed drift values for each state in the Markov chain.
        """
        n = self.get_num_states()
        V = np.zeros_like(X)
        P = self.propagate_P(num_prop)
        for i in range(n):
            V[i] = (X - X[i]).T.dot(P[:, i])
        return V

    def compute_density_corrected_drift(
        self, X: np.ndarray, k: Optional[int] = None, normalize_vector: bool = False
    ) -> np.ndarray:
        """Compute density-corrected drift for each state in the Markov chain.

        Args:
            X: the data matrix whicj represents the states of the Markov chain.
            k: the number of nearest neighbors used for computing the mean of kernel probabilities.
            normalize_vector: whether to normalize the drift vector for each state.

        Returns:
            The computed density-corrected drift values for each state in the Markov chain.
        """
        n = self.get_num_states()
        if k is None:
            k = n
        V = np.zeros_like(X)
        for i in range(n):
            d = X - X[i]  # no self.nbrs_idx[i] is here.... may be wrong?
            if normalize_vector:
                d /= np.linalg.norm(d)
            V[i] = d.T.dot(self.P[:, i] - 1 / k)
        return V

    def solve_distribution(self, p0: np.ndarray, n: int, method: str = "naive") -> np.ndarray:
        """Solve the distribution for the Markov chain.

        Args:
            p0: the initial probability distribution vector.
            n: the number of steps for distribution propagation.
            method: the method used for solving the distribution.

        Returns:
            The computed probability distribution vector after 'n' steps.
        """
        if method == "naive":
            p = p0
            for _ in range(n):
                p = self.P.dot(p)
        else:
            if self.D is None:
                self.eigsys()
            p = np.real(self.W @ np.diag(self.D**n) @ np.linalg.inv(self.W)).dot(p0)
        return p

    def compute_stationary_distribution(self, method: str = "eig") -> np.ndarray:
        """Compute the stationary distribution of the Markov chain.

        Args:
            method: the method used for computing the stationary distribution.

        Returns:
            The computed stationary distribution as a probability vector.
        """
        if method == "solve":
            p = np.real(null_space(self.P - np.eye(self.P.shape[0])[:, 0])[:, 0].flatten())
        else:
            if self.W is None:
                self.eigsys()
            p = np.abs(np.real(self.W[:, 0]))
        p = p / np.sum(p)
        return p

    def lump(self, labels: np.ndarray, M_weight: Optional[np.ndarray] = None) -> np.ndarray:
        """Markov chain lumping based on:
            K. Hoffmanna and P. Salamon, Bounding the lumping error in Markov chain dynamics, Appl Math Lett, (2009)

        Args:
            labels: the lumping labels.
            M_weight: the weighting matrix. If None, it is computed using the stationary distribution.

        Returns:
            The lumped transition matrix after the lumping operation.
        """
        k = len(labels)
        M_part = np.zeros((k, self.get_num_states()))

        for i in range(len(labels)):
            M_part[labels[i], i] = 1

        n_node = self.get_num_states()
        if M_weight is None:
            p_st = self.compute_stationary_distribution()
            M_weight = np.multiply(M_part, p_st)
            M_weight = np.divide(M_weight.T, M_weight @ np.ones(n_node))
        P_lumped = M_part @ self.P @ M_weight

        return P_lumped

    def naive_lump(self, x: np.ndarray, grp: np.ndarray) -> np.ndarray:
        """Perform naive Markov chain lumping based on given data and group labels.

        Args:
            x: the data matrix.
            grp: the group labels.

        Returns:
            The lumped transition matrix after the lumping operation.
        """
        k = len(np.unique(grp))
        y = np.zeros((k, k))
        for i in range(len(y)):
            for j in range(len(y)):
                y[i, j] = x[grp == i, :][:, grp == j].mean()

        return y

    def diffusion_map_embedding(self, n_dims: int = 2, t: int = 1) -> np.ndarray:
        """Perform diffusion map embedding for the Markov chain.

        Args:
            n_dims: the number of dimensions for the diffusion map embedding.
            t: the diffusion time parameter used in the embedding.

        Returns:
            The diffusion map embedding of the Markov chain as a matrix of shape (n_states, n_dims).
        """
        if self.W is None:
            self.eigsys()

        ind = np.arange(1, n_dims + 1)
        Y = np.real(self.D[ind] ** t) * np.real(self.U[:, ind])
        return Y

    def simulate_random_walk(self, init_idx: int, num_steps: int) -> np.ndarray:
        """Simulate a random walk on the Markov chain from a given initial state.

        Args:
            init_idx: the index of the initial state for the random walk.
            num_steps: the number of steps for the random walk.

        Returns:
            The sequence of state indices resulting from the random walk.
        """
        P = self.P.copy()

        seq = np.ones(num_steps + 1, dtype=int) * -1
        seq[0] = init_idx
        for i in range(1, num_steps + 1):
            cur_state = seq[i - 1]
            r = np.random.rand()
            seq[i] = np.cumsum(P[:, cur_state]).searchsorted(r)

        return seq


class ContinuousTimeMarkovChain(MarkovChain):
    """ContinuousTimeMarkovChain class represents a continuous-time Markov chain."""
    def __init__(self, P: Optional[np.ndarray] = None, eignum: Optional[int] = None, **kwargs) -> None:
        """Constructor.

        Args:
            P: the transition matrix of the Markov chain.
            eignum: number of eigenvalues/eigenvectors to compute.
            **kwargs: additional keyword arguments to be passed to the base class MarkovChain's constructor.
        """
        super().__init__(P, eignum=eignum, sumto=0, **kwargs)
        self.Q = None  # embedded markov chain transition matrix
        self.Kd = None  # density kernel for density adjustment
        self.p_st = None  # stationary distribution

    def check_transition_rate_matrix(self, P: np.ndarray, tol: float = 1e-6) -> np.ndarray:
        """Check if the input matrix is a valid transition rate matrix.

        Args:
            P: the transition rate matrix to be checked.
            tol: tolerance threshold for zero row- or column-sum check.

        Returns:
            The checked transition rate matrix.

        Raises:
            ValueError: If the input transition rate matrix has non-zero row- and column-sums.
        """
        if np.any(flatten(np.abs(np.sum(P, 0))) <= tol):
            return P
        elif np.any(flatten(np.abs(np.sum(P, 1))) <= tol):
            return P.T
        else:
            raise ValueError("The input transition rate matrix must have a zero row- or column-sum.")

    def compute_drift(self, X: np.ndarray, t: float, n_top: int = 5, normalize_vector: bool = False) -> np.ndarray:
        """Compute the drift for each state in the continuous-time Markov chain.

        Args:
            X: the data matrix of shape which represents the states of the Markov chain.
            t: the time at which the drift is computed.
            n_top: the number of top states to consider for drift computation.
            normalize_vector: whether to normalize the drift vector for each state.

        Returns:
            The computed drift values for each state in the continuous-time Markov chain.
        """
        n = self.get_num_states()
        V = np.zeros_like(X)
        P = self.compute_transition_matrix(t)

        for i in range(n):
            if n_top is None:
                d = (X - X[i]).T
                if normalize_vector:
                    d = d / np.linalg.norm(d, axis=0)
                V[i] = d.dot(P[:, i])
            else:
                idx = np.argsort(P[:, i])[-n_top:]
                d = (X[idx] - X[i]).T
                if normalize_vector:
                    d = d / np.linalg.norm(d, axis=0)
                V[i] = d.dot(P[idx, i])
                # q = P[idx, i] / np.sum(P[idx, i])
                # V[i] = d.dot(q)
        return V

    def compute_density_corrected_drift(
        self, X: np.ndarray, t: float, k: Optional[int] = None, normalize_vector: bool = False
    ) -> np.ndarray:
        """Compute density-corrected drift for each state in the continuous-time Markov chain.

        Args:
            X: the data matrix of shape which represents the states of the Markov chain.
            t: the time at which the density-corrected drift is computed.
            k: the number of nearest neighbors used for computing the correction term.
            normalize_vector: whether to normalize the drift vector for each state.

        Returns:
            The computed density-corrected drift values for each state in the continuous-time Markov chain.
        """
        n = self.get_num_states()
        V = np.zeros_like(X)
        P = self.compute_transition_matrix(t)
        for i in range(n):
            P[i, i] = 0
            P[:, i] /= np.sum(P[:, i])
            d = X - X[i]
            if normalize_vector:
                d /= np.linalg.norm(d)
            correction = 1 / k if k is not None else np.mean(P[:, i])
            V[i] = d.T.dot(P[:, i] - correction)
        return V

    def compute_transition_matrix(self, t: float) -> np.ndarray:
        """Compute the transition matrix for a given time.

        Args:
            t: the time at which the transition matrix is computed.

        Returns:
            The computed transition matrix.
        """

        if self.D is None:
            self.eigsys()
        P = np.real(self.W @ np.diag(np.exp(self.D * t)) @ self.W_inv)
        return P

    def compute_embedded_transition_matrix(self) -> np.ndarray:
        """Compute the embedded Markov chain transition matrix.

        Returns:
            The computed embedded Markov chain transition matrix.
        """
        self.Q = np.array(self.P, copy=True)
        for i in range(self.Q.shape[1]):
            self.Q[i, i] = 0
            self.Q[:, i] /= np.sum(self.Q[:, i])
        return self.Q

    def solve_distribution(self, p0: np.ndarray, t: float) -> np.ndarray:
        """Solve the distribution for the continuous-time Markov chain at a given time.

        Args:
            p0: the initial probability distribution vector.
            t: the time at which the distribution is solved.

        Returns:
            The computed probability distribution vector at time.
        """
        P = self.compute_transition_matrix(t)
        p = P @ p0
        p = p / np.sum(p)
        return p

    def compute_stationary_distribution(self, method: str = "eig"):
        """Compute the stationary distribution of the continuous-time Markov chain.

        Args:
            method: the method used for computing the stationary distribution.

        Returns:
            The computed stationary distribution of the continuous-time Markov chain.
        """
        if self.p_st is None:
            if method == "null":
                p = np.abs(np.real(null_space(self.P)[:, 0].flatten()))
                p = p / np.sum(p)
                self.p_st = p
            else:
                if self.D is None:
                    self.eigsys()
                p = np.abs(np.real(self.W[:, 0]))
                p = p / np.sum(p)
                self.p_st = p
        return self.p_st

    def simulate_random_walk(self, init_idx: int, tspan: np.ndarray) -> Tuple:
        """Simulate a random walk on the continuous-time Markov chain from a given initial state.

        Args:
            init_idx: the index of the initial state for the random walk.
            tspan: the time span for the random walk as a 1D array.

        Returns:
            A tuple containing two arrays:
                The value at each time point.
                The corresponding time points during the random walk.
        """
        P = self.P.copy()

        def prop_func(c):
            a = P[:, c[0]]
            a[c[0]] = 0
            return a

        def update_func(c, mu):
            return np.array([mu])

        T, C = directMethod(prop_func, update_func, tspan=tspan, C0=np.array([init_idx]))

        return C, T

    def compute_mean_exit_time(self, p0: np.ndarray, sinks: np.ndarray) -> float:
        """Compute the mean exit time given a initial distribution p0 and a set of sink nodes using:
            met = inv(K) @ p0_
        where K is the transition rate matrix (P) where the columns and rows corresponding to the sinks are removed,
        and p0_ the initial distribution w/o the sinks.

        Args:
            p0: the initial probability distribution vector.
            sinks: the indices of the sink nodes.

        Returns:
            The computed mean exit time.
        """
        states = []
        for i in range(self.get_num_states()):
            if not i in sinks:
                states.append(i)
        K = self.P[states][:, states]  # submatrix of P excluding the sinks
        p0_ = p0[states]
        met = np.sum(-np.linalg.inv(K) @ p0_)
        return met

    def compute_mean_first_passage_time(self, p0: np.ndarray, target: int, sinks: np.ndarray) -> float:
        """Compute the mean first passage time given an initial distribution, a target node, and a set of sink nodes.

        Args:
            p0: the initial probability distribution vector of shape (n_states,).
            target: the index of the target node.
            sinks: the indices of the sink nodes.

        Returns:
            The computed mean first passage time.
        """
        states = []
        all_sinks = np.hstack((target, sinks))
        for i in range(self.get_num_states()):
            if not i in all_sinks:
                states.append(i)
        K = self.P[states][:, states]  # submatrix of P excluding the sinks
        p0_ = p0[states]

        # find transition prob. from states to target
        k = np.zeros(len(states))
        for i, state in enumerate(states):
            k[i] = np.sum(self.P[target, state])

        K_inv = np.linalg.inv(K)
        mfpt = -(k @ (K_inv @ K_inv @ p0_)) / (k @ (K_inv @ p0_))
        return mfpt

    def compute_hitting_time(self, p_st: Optional[np.ndarray] = None, return_Z: bool = False) -> Union[Tuple, np.ndarray]:
        """Compute the hitting time of the continuous-time Markov chain.

        Args:
            p_st: the stationary distribution of the continuous-time Markov chain.
            return_Z: whether to return the matrix Z in addition to the hitting time matrix.

        Returns:
            The computed hitting time matrix.
        """
        p_st = self.compute_stationary_distribution() if p_st is None else p_st
        n_nodes = len(p_st)
        W = np.ones((n_nodes, 1)) * p_st
        Z = np.linalg.inv(-self.P.T + W)
        H = np.ones((n_nodes, 1)) * np.diag(Z).T - Z
        H = H / W
        H = H.T
        if return_Z:
            return H, Z
        else:
            return H

    def diffusion_map_embedding(self, n_dims: int = 2, t: Union[int, float] = 1, n_pca_dims: Optional[int] = None) -> np.ndarray:
        """Perform diffusion map embedding for the continuous-time Markov chain.

        Args:
            n_dims: the number of dimensions for the diffusion map embedding.
            t: the diffusion time parameter used in the embedding.
            n_pca_dims: the number of dimensions for PCA before diffusion map embedding.

        Returns:
            The diffusion map embedding of the continuous-time Markov chain.
        """
        if self.D is None:
            self.eigsys()

        ind = np.arange(1, n_dims + 1)
        Y = np.real(np.exp(self.D[ind] ** t)) * np.real(self.U[:, ind])
        if n_pca_dims is not None:
            pca = PCA(n_components=n_pca_dims)
            Y = pca.fit_transform(Y)
        return Y

    """def fit(self, X, V, k, s=None, tol=1e-4):
        self.__reset__()
        # knn clustering
        if self.nbrs_idx is None:
            nbrs = NearestNeighbors(n_neighbors=k, algorithm='ball_tree').fit(X)
            _, Idx = nbrs.kneighbors(X)
            self.nbrs_idx = Idx
        else:
            Idx = self.nbrs_idx
        # compute transition prob.
        n = X.shape[0]
        self.P = np.zeros((n, n))
        for i in range(n):
            y = X[i]
            v = V[i]
            Y = X[Idx[i, 1:]]
            p = compute_markov_trans_prob(y, v, Y, s, cont_time=True)
            p[p<=tol] = 0       # tolerance check
            self.P[Idx[i, 1:], i] = p
            self.P[i, i] = - np.sum(p)"""<|MERGE_RESOLUTION|>--- conflicted
+++ resolved
@@ -10,12 +10,9 @@
 from sklearn.neighbors import NearestNeighbors
 from tqdm import tqdm
 
-<<<<<<< HEAD
-=======
-from .connectivity import k_nearest_neighbors
->>>>>>> e5e9017f
 from ..dynamo_logger import LoggerManager, main_warning
 from ..simulation.utils import directMethod
+from .connectivity import k_nearest_neighbors
 from .utils import append_iterative_neighbor_indices, flatten
 
 
@@ -256,7 +253,6 @@
     return M
 
 
-<<<<<<< HEAD
 @jit(nopython=True)
 def compute_tau(X: np.ndarray, V: np.ndarray, k: int = 100, nbr_idx: Optional[np.ndarray] = None) -> Tuple:
     """Compute the tau values for each state in `X` based on the local density and velocity magnitudes.
@@ -271,10 +267,7 @@
         The computed tau values representing the timescale of transitions for each state in `X`. The computed velocity
         magnitudes for each state in `X`.
     """
-=======
-
-def compute_tau(X, V, k=100, nbr_idx=None):
->>>>>>> e5e9017f
+
     if nbr_idx is None:
         _, dists = k_nearest_neighbors(
             X,

--- conflicted
+++ resolved
@@ -8,12 +8,8 @@
 from sklearn.neighbors import NearestNeighbors
 from tqdm import tqdm
 
-<<<<<<< HEAD
 from .connectivity import k_nearest_neighbors
-from ..dynamo_logger import LoggerManager
-=======
 from ..dynamo_logger import LoggerManager, main_warning
->>>>>>> 583d2f1d
 from ..simulation.utils import directMethod
 from .utils import append_iterative_neighbor_indices, flatten
 

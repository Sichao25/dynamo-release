--- conflicted
+++ resolved
@@ -1,14 +1,11 @@
 from typing import Any, Dict, List, Optional, Tuple
 
-<<<<<<< HEAD
 try:
     from typing import Literal
 except ImportError:
     from typing_extensions import Literal
 
 import matplotlib.pyplot as plt
-=======
->>>>>>> ee6c51b0
 import numpy as np
 import pandas as pd
 import seaborn as sns
@@ -429,7 +426,7 @@
     figsize: Tuple[float, float] = (6, 4),
     scale_pca_embedding: bool = False,
     draw_pca_embedding: bool = False,
-<<<<<<< HEAD
+
     save_show_or_return: Literal["save", "show", "return"] = "show",
     save_kwargs: Dict[str, Any] = {},
     ax: Optional[Axes] = None,
@@ -439,16 +436,6 @@
     In such a plot, points are the projected observations; vectors are the projected variables. If the data are well-
     approximated by the first two principal components, a biplot enables you to visualize high-dimensional data by using
     a two-dimensional graph. See more at: https://blogs.sas.com/content/iml/2019/11/06/what-are-biplots.html
-=======
-    save_show_or_return: str = "show",
-    save_kwargs: dict = {},
-    ax: Optional[Axes] = None,
-):
-    """A biplot overlays a score plot and a loadings plot in a single graph. In such a plot, points are the projected
-    observations; vectors are the projected variables. If the data are well-approximated by the first two principal
-    components, a biplot enables you to visualize high-dimensional data by using a two-dimensional graph. See more at:
-    https://blogs.sas.com/content/iml/2019/11/06/what-are-biplots.html
->>>>>>> ee6c51b0
 
     In general, the score plot and the loadings plot will have different scales. Consequently, you need to rescale the
     vectors or observations (or both) when you overlay the score and loadings plots. There are four common choices of

# code adapted from https://github.com/lmcinnes/umap/blob/7e051d8f3c4adca90ca81eb45f6a9d1372c076cf/umap/plot.py
import warnings
from numbers import Number
from typing import Any, Dict, List, Optional, Tuple, Union

try:
    from typing import Literal
except ImportError:
    from typing_extensions import Literal

import anndata
import matplotlib.cm
import numpy as np
import pandas as pd
from anndata import AnnData
from matplotlib import patches, rcParams
from matplotlib.axes import Axes
from matplotlib.lines import Line2D
from matplotlib.colors import rgb2hex, to_hex
from pandas.api.types import is_categorical_dtype

from ..configuration import _themes
from ..docrep import DocstringProcessor
from ..dynamo_logger import main_debug, main_info, main_warning
from ..preprocessing.utils import affine_transform, gen_rotation_2d
from ..tools.moments import calc_1nd_moment
from ..tools.utils import flatten, get_mapper, get_vel_params, update_dict, update_vel_params
from .utils import (
    _datashade_points,
    _get_adata_color_vec,
    _matplotlib_points,
    _select_font_color,
    arrowed_spines,
    calculate_colors,
    deaxis_all,
    despline_all,
    is_cell_anno_column,
    is_gene_name,
    is_layer_keys,
    is_list_of_lists,
<<<<<<< HEAD
    save_show_ret,
=======
    retrieve_plot_save_path,
    save_fig,
    save_plotly_figure,
    save_pyvista_plotter,
>>>>>>> 199d9b99
)

docstrings = DocstringProcessor()


@docstrings.get_sectionsf("scatters")
def scatters(
    adata: AnnData,
    basis: str = "umap",
    x: int = 0,
    y: int = 1,
    z: int = 2,
    color: str = "ntr",
    layer: str = "X",
    highlights: Optional[list] = None,
    labels: Optional[list] = None,
    values: Optional[list] = None,
    theme: Optional[
        Literal[
            "blue",
            "red",
            "green",
            "inferno",
            "fire",
            "viridis",
            "darkblue",
            "darkred",
            "darkgreen",
        ]
    ] = None,
    cmap: Optional[str] = None,
    color_key: Union[Dict[str, str], List[str], None] = None,
    color_key_cmap: Optional[str] = None,
    background: Optional[str] = None,
    ncols: int = 4,
    pointsize: Optional[float] = None,
    figsize: Tuple[float, float] = (6, 4),
    show_legend: str = "on data",
    use_smoothed: bool = True,
    aggregate: Optional[str] = None,
    show_arrowed_spines: bool = False,
    ax: Optional[Axes] = None,
    sort: Literal["raw", "abs", "neg"] = "raw",
    save_show_or_return: Literal["save", "show", "return", "both", "all"] = "show",
    save_kwargs: Dict[str, Any] = {},
    return_all: bool = False,
    add_gamma_fit: bool = False,
    frontier: bool = False,
    contour: bool = False,
    ccmap: Optional[str] = None,
    alpha: float = 0.1,
    calpha: float = 0.4,
    sym_c: bool = False,
    smooth: bool = False,
    dpi: int = 100,
    inset_dict: Dict[str, Any] = {},
    marker: Optional[str] = None,
    group: Optional[str] = None,
    add_group_gamma_fit: bool = False,
    affine_transform_degree: Optional[int] = None,
    affine_transform_A: Optional[float] = None,
    affine_transform_b: Optional[float] = None,
    stack_colors: bool = False,
    stack_colors_threshold: float = 0.001,
    stack_colors_title: str = "stacked colors",
    stack_colors_legend_size: float = 2,
    stack_colors_cmaps: Optional[List[str]] = None,
    despline: bool = True,
    deaxis: bool = True,
    despline_sides: Optional[List[str]] = None,
    projection: str = "2d",
    **kwargs,
) -> Union[
    Axes,
    List[Axes],
    Tuple[Axes, List[str], Literal["white", "black"]],
    Tuple[List[Axes], List[str], Literal["white", "black"]],
    None,
]:
    """Plot an embedding as points. Currently this only works for 2D embeddings. While there are many optional
    parameters to further control and tailor the plotting, you need only pass in the trained/fit umap model to get
    results. This plot utility will attempt to do the hard work of avoiding overplotting issues, and make it easy to
    automatically color points by a categorical labelling or numeric values. This method is intended to be used within a
    Jupyter notebook with `%matplotlib inline`.

    Args:
        adata: an AnnData object.
        basis: the reduced dimension stored in adata.obsm. The specific basis key will be constructed in the following
            priority if exits: 1) specific layer input +  basis 2) X_ + basis 3) basis. E.g. if basis is PCA, `scatters`
            is going to look for 1) if specific layer is spliced, `spliced_pca` 2) `X_pca` (dynamo convention) 3) `pca`.
            Defaults to "umap".
        x: the column index of the low dimensional embedding for the x-axis. Defaults to 0.
        y: the column index of the low dimensional embedding for the y-axis. Defaults to 1.
        z: the column index of the low dimensional embedding for the z-axis. Defaults to 2.
        color: any column names or gene expression, etc. that will be used for coloring cells. Defaults to "ntr".
        layer: the layer of data to use for the scatter plot. Defaults to "X".
        highlights: the color group that will be highlighted. If highligts is a list of lists, each list is relate to
            each color element. Defaults to None.
        labels: an array of labels (assumed integer or categorical), one for each data sample. This will be used for
            coloring the points in the plot according to their label. Note that this option is mutually exclusive to the
            `values` option. Defaults to None.
        values: an array of values (assumed float or continuous), one for each sample. This will be used for coloring
            the points in the plot according to a colorscale associated to the total range of values. Note that this
            option is mutually exclusive to the `labels` option. Defaults to None.
        theme: A color theme to use for plotting. A small set of predefined themes are provided which have relatively
            good aesthetics. Available themes are: {'blue', 'red', 'green', 'inferno', 'fire', 'viridis', 'darkblue',
            'darkred', 'darkgreen'}. Defaults to None.
        cmap: The name of a matplotlib colormap to use for coloring or shading points. If no labels or values are passed
            this will be used for shading points according to density (largely only of relevance for very large
            datasets). If values are passed this will be used for shading according the value. Note that if theme is
            passed then this value will be overridden by the corresponding option of the theme. Defaults to None.
        color_key: the method to assign colors to categoricals. This can either be an explicit dict mapping labels to
            colors (as strings of form '#RRGGBB'), or an array like object providing one color for each distinct
            category being provided in `labels`. Either way this mapping will be used to color points according to the
            label. Note that if theme is passed then this value will be overridden by the corresponding option of the
            theme. Defaults to None.
        color_key_cmap: the name of a matplotlib colormap to use for categorical coloring. If an explicit `color_key` is
            not given a color mapping for categories can be generated from the label list and selecting a matching list
            of colors from the given colormap. Note that if theme is passed then this value will be overridden by the
            corresponding option of the theme. Defaults to None.
        background: the color of the background. Usually this will be either 'white' or 'black', but any color name will
            work. Ideally one wants to match this appropriately to the colors being used for points etc. This is one of
            the things that themes handle for you. Note that if theme is passed then this value will be overridden by
            the corresponding option of the theme. Defaults to None.
        ncols: the number of columns for the figure. Defaults to 4.
        pointsize: the scale of the point size. Actual point cell size is calculated as
            `500.0 / np.sqrt(adata.shape[0]) * pointsize`. Defaults to None.
        figsize: the width and height of a figure. Defaults to (6, 4).
        show_legend: whether to display a legend of the labels. Defaults to "on data".
        use_smoothed: whether to use smoothed values (i.e. M_s / M_u instead of spliced / unspliced, etc.). Defaults to
            True.
        aggregate: the column in adata.obs that will be used to aggregate data points. Defaults to None.
        show_arrowed_spines: whether to show a pair of arrowed spines representing the basis of the scatter is currently
            using. Defaults to False.
        ax: the matplotlib axes object where new plots will be added to. Only applicable to drawing a single component.
            Defaults to None.
        sort: the method to reorder data so that high values points will be on top of background points. Can be one of
            {'raw', 'abs', 'neg'}, i.e. sorted by raw data, sort by absolute values or sort by negative values. Defaults
            to "raw".
        save_show_or_return: whether to save, show or return the figure. If "both", it will save and plot the figure at
            the same time. If "all", the figure will be saved, displayed and the associated axis and other object will
            be return. Defaults to "show".
        save_kwargs: A dictionary that will passed to the save_show_ret function. By default it is an empty dictionary and
            the save_show_ret function will use the {"path": None, "prefix": 'scatter', "dpi": None, "ext": 'pdf',
            "transparent": True, "close": True, "verbose": True} as its parameters. Otherwise you can provide a
            dictionary that properly modify those keys according to your needs. Defaults to {}.
        return_all: whether to return all the scatter related variables. Defaults to False.
        add_gamma_fit: whether to add the line of the gamma fitting. This will automatically turn on if `basis` points
            to gene names and those genes have went through gamma fitting. Defaults to False.
        frontier: whether to add the frontier. Scatter plots can be enhanced by using transparency (alpha) in order to
            show area of high density and multiple scatter plots can be used to delineate a frontier. See matplotlib
            tips & tricks cheatsheet (https://github.com/matplotlib/cheatsheets). Originally inspired by figures from
            scEU-seq paper: https://science.sciencemag.org/content/367/6482/1151. If `contour` is set  to be True,
            `frontier` will be ignored as `contour` also add an outlier for data points. Defaults to False.
        contour: whether to add an countor on top of scatter plots. We use tricontourf to plot contour for non-gridded
            data. The shapely package was used to create a polygon of the concave hull of the scatters. With the polygon
            we then check if the mean of the triangulated points are within the polygon and use this as our condition to
            form the mask to create the contour. We also add the polygon shape as a frontier of the data point (similar
            to when setting `frontier = True`). When the color of the data points is continuous, we will use the same
            cmap as for the scatter points by default, when color is categorical, no contour will be drawn but just the
            polygon. cmap can be set with `ccmap` argument. See below. This has recently changed to use seaborn's
            kdeplot. Defaults to False.
        ccmap: the name of a matplotlib colormap to use for coloring or shading points the contour. See above.
            Defaults to None.
        alpha: the point's alpha (transparency) value. Defaults to 0.1.
        calpha: contour alpha value passed into sns.kdeplot. The value should be inbetween [0, 1]. Defaults to 0.4.
        sym_c: whether do you want to make the limits of continuous color to be symmetric, normally this should be used
            for plotting velocity, jacobian, curl, divergence or other types of data with both positive or negative
            values. Defaults to False.
        smooth: whether do you want to further smooth data and how much smoothing do you want. If it is `False`, no
            smoothing will be applied. If `True`, smoothing based on one step diffusion of connectivity matrix
            (`.uns['moment_cnn']`) will be applied. If a number larger than 1, smoothing will based on `smooth` steps of
            diffusion.
        dpi: the resolution of the figure in dots-per-inch. Dots per inches (dpi) determines how many pixels the figure
            comprises. dpi is different from ppi or points per inches. Note that most elements like lines, markers,
            texts have a size given in points so you can convert the points to inches. Matplotlib figures use Points per
            inch (ppi) of 72. A line with thickness 1 point will be 1./72. inch wide. A text with fontsize 12 points
            will be 12./72. inch heigh. Of course if you change the figure size in inches, points will not change, so a
            larger figure in inches still has the same size of the elements.Changing the figure size is thus like taking
            a piece of paper of a different size. Doing so, would of course not change the width of the line drawn with
            the same pen. On the other hand, changing the dpi scales those elements. At 72 dpi, a line of 1 point size
            is one pixel strong. At 144 dpi, this line is 2 pixels strong. A larger dpi will therefore act like a
            magnifying glass. All elements are scaled by the magnifying power of the lens. see more details at answer 2
            by @ImportanceOfBeingErnest:
            https://stackoverflow.com/questions/47633546/relationship-between-dpi-and-figure-size. Defaults to 100.
        inset_dict: a  dictionary of parameters in inset_ax. Example, something like {"width": "5%", "height": "50%", "loc":
            'lower left', "bbox_to_anchor": (0.85, 0.90, 0.145, 0.145), "bbox_transform": ax.transAxes, "borderpad": 0}
            See more details at https://matplotlib.org/api/_as_gen/mpl_toolkits.axes_grid1.inset_locator.inset_axes.html
            or https://stackoverflow.com/questions/39803385/what-does-a-4-element-tuple-argument-for-bbox-to-anchor-mean-in-matplotlib.
            Defaults to {}.
        marker: the marker style. marker can be either an instance of the class or the text shorthand for a particular
            marker. See matplotlib.markers for more information about marker styles. Defaults to None.
        group: the key in `adata.obs` corresponding to the cell group data. Defaults to None.
        add_group_gamma_fit: whether to plot the cell group's gamma fit results. Defaults to False.
        affine_transform_degree: transform coordinates of points according to some degree. Defaults to None.
        affine_transform_A: coefficients in affine transformation Ax + b. 2D for now. Defaults to None.
        affine_transform_b: bias in affine transformation Ax + b. Defaults to None.
        stack_colors: whether to stack all color on the same ax passed above. Currently only support 18 sequential
            matplotlib default cmaps assigning to different color groups. (#colors should be smaller than 18, reuse if
            #colors > 18. TODO generate cmaps according to #colors). Defaults to False.
        stack_colors_threshold: a threshold for filtering out points values < threshold when drawing each color. E.g. if
            you do not want points with values < 1 showing up on axis, set threshold to be 1. Defaults to 0.001.
        stack_colors_title: the title for the stack_color plot. Defaults to "stacked colors".
        stack_colors_legend_size: the legend size in stack color plot. Defaults to 2.
        stack_colors_cmaps: a list of cmaps that will be used to map values to color when stacking colors on the same
            subplot. The order corresponds to the order of color. Defaults to None.
        despline: whether to remove splines of the figure. Defaults to True.
        deaxis: whether to remove axis ticks of the figure. Defaults to True.
        despline_sides: which side of splines should be removed. Can be any combination of `["bottom", "right", "top", "left"]`. Defaults to None.
        projection: the projection property of the matplotlib.Axes. Defaults to "2d".
        **kwargs: any other kwargs that would be passed to `pyplot.scatters`.

    Raises:
        ValueError: invalid adata object: lacking of required layers.
        ValueError: `basis` not found in `adata.obsm`.
        ValueError: invalid `x` or `y`.
        ValueError: `labels` and `values` conflicted.
        ValueError: invalid velocity estimation in `adata`.
        ValueError: invalid velocity estimation in `adata`.

    Returns:
        None would be returned by default. If `save_show_or_return` is set to be 'return' or 'all', the matplotlib axes
        object of the generated plots would be returned. If `return_all` is set to be true, the list of colors used and
        the font color would also be returned.
    """

    import matplotlib.pyplot as plt

    # 2d is not a projection in matplotlib, default is None (rectilinear)
    if projection == "2d":
        projection = None
    if calpha < 0 or calpha > 1:
        main_warning(
            "calpha=%f is invalid (smaller than 0 or larger than 1) and may cause potential issues. Please check."
            % (calpha)
        )
    group_colors = ["b", "g", "r", "c", "m", "y", "k", "w"]

    if stack_colors and stack_colors_cmaps is None:
        main_info("using default stack colors")
        stack_colors_cmaps = [
            "Greys",
            "Purples",
            "Blues",
            "Greens",
            "Oranges",
            "Reds",
            "YlOrBr",
            "YlOrRd",
            "OrRd",
            "PuRd",
            "RdPu",
            "BuPu",
            "GnBu",
            "PuBu",
            "YlGnBu",
            "PuBuGn",
            "BuGn",
            "YlGn",
        ]
    stack_legend_handles = []
    if stack_colors:
        color_key = None

    if not (affine_transform_degree is None):
        affine_transform_A = gen_rotation_2d(affine_transform_degree)
        affine_transform_b = 0

    if contour:
        frontier = False

    if background is None:
        _background = rcParams.get("figure.facecolor")
        _background = to_hex(_background) if type(_background) is tuple else _background
        # if save_show_or_return != 'save': set_figure_params('dynamo', background=_background)
    else:
        _background = background
        # if save_show_or_return != 'save': set_figure_params('dynamo', background=_background)
    if type(x) in [int, str]:
        x = [x]
    if type(y) in [int, str]:
        y = [y]
    if type(z) in [int, str]:
        z = [z]

    if all([is_gene_name(adata, i) for i in basis]):
        if x[0] not in ["M_s", "X_spliced", "M_t", "X_total", "spliced", "total"] and y[0] not in [
            "M_u",
            "X_unspliced",
            "M_n",
            "X_new",
            "unspliced",
            "new",
        ]:
            if "M_t" in adata.layers.keys() and "M_n" in adata.layers.keys():
                x, y = ["M_t"], ["M_n"]
            elif "X_total" in adata.layers.keys() and "X_new" in adata.layers.keys():
                x, y = ["X_total"], ["X_new"]
            elif "M_s" in adata.layers.keys() and "M_u" in adata.layers.keys():
                x, y = ["M_s"], ["M_u"]
            elif "X_spliced" in adata.layers.keys() and "X_unspliced" in adata.layers.keys():
                x, y = ["X_spliced"], ["X_unspliced"]
            elif "spliced" in adata.layers.keys() and "unspliced" in adata.layers.keys():
                x, y = ["spliced"], ["unspliced"]
            elif "total" in adata.layers.keys() and "new" in adata.layers.keys():
                x, y = ["total"], ["new"]
            else:
                raise ValueError(
                    "your adata object is corrupted. Please make sure it has at least one of the following "
                    "pair of layers:"
                    "'M_s', 'X_spliced', 'M_t', 'X_total', 'spliced', 'total' and "
                    "'M_u', 'X_unspliced', 'M_n', 'X_new', 'unspliced', 'new'. "
                )

    if use_smoothed:
        mapper = get_mapper()

    # check color, layer, basis -> convert to list
    if type(color) is str:
        color = [color]
    if type(layer) is str:
        layer = [layer]
    if type(basis) is str:
        basis = [basis]

    if stack_colors and len(color) > len(stack_colors_cmaps):
        main_warning(
            "#color: %d passed in is greater than #sequential cmaps: %d, will reuse sequential maps"
            % (len(color), len(stack_colors_cmaps))
        )
        main_warning("You should consider decreasing your #color")

    n_c, n_l, n_b, n_x, n_y = (
        1 if color is None else len(color),
        1 if layer is None else len(layer),
        1 if basis is None else len(basis),
        1 if x is None else 1 if type(x) in [anndata._core.views.ArrayView, np.ndarray] else len(x),
        # check whether it is an array
        1 if y is None else 1 if type(y) in [anndata._core.views.ArrayView, np.ndarray] else len(y),
        # check whether it is an array
    )

    if pointsize is None:
        point_size = 16000.0 / np.sqrt(adata.shape[0])
    else:
        point_size = 16000.0 / np.sqrt(adata.shape[0]) * pointsize

    scatter_kwargs = dict(
        alpha=alpha,
        s=point_size,
        edgecolor=None,
        linewidth=0,
        rasterized=True,
        marker=marker,
    )  # (0, 0, 0, 1)
    if kwargs is not None:
        scatter_kwargs.update(kwargs)

    font_color = _select_font_color(_background)

    total_panels, ncols = (
        n_c * n_l * n_b * n_x * n_y,
        min(max([n_c, n_l, n_b, n_x, n_y]), ncols),
    )
    nrow, ncol = int(np.ceil(total_panels / ncols)), ncols
    if figsize is None:
        figsize = plt.rcParams["figsize"]

    figure = None  # possible as argument in future

    # if #total_panel is 1, `_matplotlib_points` will create a figure. No need to create a figure here and generate a blank figure.
    if total_panels > 1 and ax is None:
        figure = plt.figure(
            None,
            (figsize[0] * ncol, figsize[1] * nrow),
            facecolor=_background,
            dpi=dpi,
        )
        gs = plt.GridSpec(nrow, ncol, wspace=0.12)

    ax_index = 0
    axes_list, color_list = [], []
    color_out = None

    def _plot_basis_layer(cur_b, cur_l):
        """a helper function for plotting a specific basis/layer data

        Parameters
        ----------
        cur_b :
            current basis
        cur_l :
            current layer
        """
        nonlocal adata, x, y, z, _background, cmap, color_out, labels, values, ax, sym_c, scatter_kwargs, ax_index

        if cur_l in ["acceleration", "curvature", "divergence", "velocity_S", "velocity_T"]:
            cur_l_smoothed = cur_l
            cmap, sym_c = "bwr", True  # TODO maybe use other divergent color map in the future
        else:
            if use_smoothed:
                cur_l_smoothed = cur_l if cur_l.startswith("M_") | cur_l.startswith("velocity") else mapper[cur_l]
                if cur_l.startswith("velocity"):
                    cmap, sym_c = "bwr", True

        if cur_l + "_" + cur_b in adata.obsm.keys():
            prefix = cur_l + "_"
        elif ("X_" + cur_b) in adata.obsm.keys():
            prefix = "X_"
        elif cur_b in adata.obsm.keys():
            # special case for spatial for compatibility with other packages
            prefix = ""
        else:
            raise ValueError("Please check if basis=%s exists in adata.obsm" % basis)

        basis_key = prefix + cur_b
        main_info("plotting with basis key=%s" % basis_key, indent_level=2)

        # if basis_key in adata.obsm.keys():
        #     if type(x) != str and type(y) != str:
        #         x_, y_ = (
        #             adata.obsm[basis_key][:, int(x)],
        #             adata.obsm[basis_key][:, int(y)],
        #         )
        # else:
        #     continue
        if stack_colors:
            _stack_background_adata_indices = np.ones(len(adata), dtype=bool)

        for cur_c in color:
            main_debug("coloring scatter of cur_c: %s" % str(cur_c))
            if not stack_colors:
                cur_title = cur_c
            else:
                cur_title = stack_colors_title
            _color = _get_adata_color_vec(adata, cur_l, cur_c)

            # select data rows based on stack color thresholding
            is_numeric_color = np.issubdtype(_color.dtype, np.number)
            if not is_numeric_color:
                main_info(
                    "skip filtering %s by stack threshold when stacking color because it is not a numeric type"
                    % (cur_c),
                    indent_level=2,
                )
            _values = values
            if stack_colors and is_numeric_color:
                main_debug("Subsetting adata by stack_colors")
                _adata = adata
                _adata = adata[_color > stack_colors_threshold]
                _stack_background_adata_indices = np.logical_and(
                    _stack_background_adata_indices, (_color < stack_colors_threshold)
                )
                if values:
                    _values = values[_color > stack_colors_threshold]
                _color = _color[_color > stack_colors_threshold]
                main_debug("stack colors: _adata len after thresholding by color value: %d" % (len(_adata)))
                if len(_color) == 0:
                    main_info("skipping color %s because no point of %s is above threshold" % (cur_c, cur_c))
                    continue
            else:
                _adata = adata

            # make x, y, z lists of list, where each list corresponds to one coordinate set
            if (
                type(x) in [anndata._core.views.ArrayView, np.ndarray]
                and type(y) in [anndata._core.views.ArrayView, np.ndarray]
                and len(x) == _adata.n_obs
                and len(y) == _adata.n_obs
            ):
                x, y = [x], [y]
                if projection == "3d":
                    z = [z]
                else:
                    z = [np.nan]

            elif hasattr(x, "__len__") and hasattr(y, "__len__"):
                x, y = list(x), list(y)
                if projection == "3d":
                    z = list(z)
                else:
                    z = [np.nan] * len(x)

            assert len(x) == len(y) and len(x) == len(z), "bug: x, y, z does not have the same shape."
            for cur_x, cur_y, cur_z in zip(x, y, z):  # here x / y are arrays
                main_debug("handling coordinates, cur_x: %s, cur_y: %s" % (cur_x, cur_y))
                if type(cur_x) is int and type(cur_y) is int:
                    x_col_name = cur_b + "_0"
                    y_col_name = cur_b + "_1"
                    z_col_name = cur_b + "_2"
                    points = None
                    points = pd.DataFrame(
                        {
                            x_col_name: _adata.obsm[basis_key][:, cur_x],
                            y_col_name: _adata.obsm[basis_key][:, cur_y],
                        }
                    )
                    points.columns = [x_col_name, y_col_name]

                    if projection == "3d":
                        points = pd.DataFrame(
                            {
                                x_col_name: _adata.obsm[basis_key][:, cur_x],
                                y_col_name: _adata.obsm[basis_key][:, cur_y],
                                z_col_name: _adata.obsm[basis_key][:, cur_z],
                            }
                        )
                        points.columns = [x_col_name, y_col_name, z_col_name]

                elif is_gene_name(_adata, cur_x) and is_gene_name(_adata, cur_y):
                    points = pd.DataFrame(
                        {
                            cur_x: _adata.obs_vector(k=cur_x, layer=None)
                            if cur_l_smoothed == "X"
                            else _adata.obs_vector(k=cur_x, layer=cur_l_smoothed),
                            cur_y: _adata.obs_vector(k=cur_y, layer=None)
                            if cur_l_smoothed == "X"
                            else _adata.obs_vector(k=cur_y, layer=cur_l_smoothed),
                        }
                    )
                    # points = points.loc[(points > 0).sum(1) > 1, :]
                    points.columns = [
                        cur_x + " (" + cur_l_smoothed + ")",
                        cur_y + " (" + cur_l_smoothed + ")",
                    ]
                    cur_title = cur_x + " VS " + cur_y
                elif is_cell_anno_column(_adata, cur_x) and is_cell_anno_column(_adata, cur_y):
                    points = pd.DataFrame(
                        {
                            cur_x: _adata.obs_vector(cur_x),
                            cur_y: _adata.obs_vector(cur_y),
                        }
                    )
                    points.columns = [cur_x, cur_y]
                    cur_title = cur_x + " VS " + cur_y
                elif is_cell_anno_column(_adata, cur_x) and is_gene_name(_adata, cur_y):
                    points = pd.DataFrame(
                        {
                            cur_x: _adata.obs_vector(cur_x),
                            cur_y: _adata.obs_vector(k=cur_y, layer=None)
                            if cur_l_smoothed == "X"
                            else _adata.obs_vector(k=cur_y, layer=cur_l_smoothed),
                        }
                    )
                    # points = points.loc[points.iloc[:, 1] > 0, :]
                    points.columns = [
                        cur_x,
                        cur_y + " (" + cur_l_smoothed + ")",
                    ]
                    cur_title = cur_y
                elif is_gene_name(_adata, cur_x) and is_cell_anno_column(_adata, cur_y):
                    points = pd.DataFrame(
                        {
                            cur_x: _adata.obs_vector(k=cur_x, layer=None)
                            if cur_l_smoothed == "X"
                            else _adata.obs_vector(k=cur_x, layer=cur_l_smoothed),
                            cur_y: _adata.obs_vector(cur_y),
                        }
                    )
                    # points = points.loc[points.iloc[:, 0] > 0, :]
                    points.columns = [
                        cur_x + " (" + cur_l_smoothed + ")",
                        cur_y,
                    ]
                    cur_title = cur_x
                elif is_layer_keys(_adata, cur_x) and is_layer_keys(_adata, cur_y):
                    cur_x_, cur_y_ = (
                        _adata[:, cur_b].layers[cur_x],
                        _adata[:, cur_b].layers[cur_y],
                    )
                    points = pd.DataFrame({cur_x: flatten(cur_x_), cur_y: flatten(cur_y_)})
                    # points = points.loc[points.iloc[:, 0] > 0, :]
                    points.columns = [cur_x, cur_y]
                    cur_title = cur_b
                elif type(cur_x) in [anndata._core.views.ArrayView, np.ndarray] and type(cur_y) in [
                    anndata._core.views.ArrayView,
                    np.ndarray,
                ]:
                    points = pd.DataFrame({"x": flatten(cur_x), "y": flatten(cur_y)})
                    points.columns = ["x", "y"]
                    cur_title = cur_b
                else:
                    raise ValueError("Make sure your `x` and `y` are integers, gene names, column names in .obs, etc.")

                if aggregate is not None:
                    groups, uniq_grp = (
                        _adata.obs[aggregate],
                        list(_adata.obs[aggregate].unique()),
                    )
                    group_color, group_median = (
                        np.zeros((1, len(uniq_grp))).flatten()
                        if isinstance(_color[0], Number)
                        else np.zeros((1, len(uniq_grp))).astype("str").flatten(),
                        np.zeros((len(uniq_grp), 2)),
                    )

                    grp_size = _adata.obs[aggregate].value_counts()[uniq_grp].values
                    scatter_kwargs = (
                        {"s": grp_size} if scatter_kwargs is None else update_dict(scatter_kwargs, {"s": grp_size})
                    )

                    for ind, cur_grp in enumerate(uniq_grp):
                        group_median[ind, :] = np.nanmedian(
                            points.iloc[np.where(groups == cur_grp)[0], :2],
                            0,
                        )
                        if isinstance(_color[0], Number):
                            group_color[ind] = np.nanmedian(np.array(_color)[np.where(groups == cur_grp)[0]])
                        else:
                            group_color[ind] = pd.Series(_color)[np.where(groups == cur_grp)[0]].value_counts().index[0]

                    points, _color = (
                        pd.DataFrame(
                            group_median,
                            index=uniq_grp,
                            columns=points.columns,
                        ),
                        group_color,
                    )
                # https://stackoverflow.com/questions/4187185/how-can-i-check-if-my-python-object-is-a-number
                # answer from Boris.
                is_not_continuous = not isinstance(_color[0], Number) or _color.dtype.name == "category"

                if is_not_continuous:
                    labels = np.asarray(_color) if is_categorical_dtype(_color) else _color
                    if theme is None:
                        if _background in ["#ffffff", "black"]:
                            _theme_ = "glasbey_dark"
                        else:
                            _theme_ = "glasbey_white"
                    else:
                        _theme_ = theme
                else:
                    _values = _color
                    if theme is None:
                        if _background in ["#ffffff", "black"]:
                            _theme_ = "inferno" if cur_l != "velocity" else "div_blue_black_red"
                        else:
                            _theme_ = "viridis" if not cur_l.startswith("velocity") else "div_blue_red"
                    else:
                        _theme_ = theme

                _cmap = _themes[_theme_]["cmap"] if cmap is None else cmap
                if stack_colors:
                    main_debug("stack colors: changing cmap")
                    _cmap = stack_colors_cmaps[ax_index % len(stack_colors_cmaps)]
                    max_color = matplotlib.cm.get_cmap(_cmap)(float("inf"))
                    legend_circle = Line2D(
                        [0],
                        [0],
                        marker="o",
                        color="w",
                        markerfacecolor=max_color,
                        label=cur_c,
                        markersize=stack_colors_legend_size,
                    )
                    stack_legend_handles.append(legend_circle)

                _color_key_cmap = _themes[_theme_]["color_key_cmap"] if color_key_cmap is None else color_key_cmap
                _background = _themes[_theme_]["background"] if _background is None else _background

                if labels is not None and values is not None:
                    raise ValueError("Conflicting options; only one of labels or values should be set")

                if total_panels > 1 and not stack_colors:
                    ax = plt.subplot(gs[ax_index], projection=projection)
                ax_index += 1

                # if highligts is a list of lists - each list is relate to each color element
                if highlights is not None:
                    if is_list_of_lists(highlights):
                        _highlights = highlights[color.index(cur_c)]
                        _highlights = _highlights if all([i in _color for i in _highlights]) else None
                    else:
                        _highlights = highlights if all([i in _color for i in highlights]) else None

                if smooth and not is_not_continuous:
                    main_debug("smooth and not continuous")
                    knn = _adata.obsp["moments_con"]
                    values = (
                        calc_1nd_moment(values, knn)[0]
                        if smooth in [1, True]
                        else calc_1nd_moment(values, knn**smooth)[0]
                    )

                if affine_transform_A is None or affine_transform_b is None:
                    point_coords = points.values
                else:
                    point_coords = affine_transform(points.values, affine_transform_A, affine_transform_b)

                if points.shape[0] <= figsize[0] * figsize[1] * 100000:
                    main_debug("drawing with _matplotlib_points function")
                    ax, color_out = _matplotlib_points(
                        # points.values,
                        point_coords,
                        ax,
                        labels,
                        _values,
                        highlights,
                        _cmap,
                        color_key,
                        _color_key_cmap,
                        _background,
                        figsize[0],
                        figsize[1],
                        show_legend,
                        sort=sort,
                        frontier=frontier,
                        contour=contour,
                        ccmap=ccmap,
                        calpha=calpha,
                        sym_c=sym_c,
                        inset_dict=inset_dict,
                        projection=projection,
                        **scatter_kwargs,
                    )
                    if labels is not None:
                        color_dict = {}
                        colors = [rgb2hex(i) for i in color_out]
                        for i, j in zip(labels, colors):
                            color_dict[i] = j

                        adata.uns[cur_title + "_colors"] = color_dict
                else:
                    main_debug("drawing with _datashade_points function")
                    ax = _datashade_points(
                        # points.values,
                        point_coords,
                        ax,
                        labels,
                        values,
                        highlights,
                        _cmap,
                        color_key,
                        _color_key_cmap,
                        _background,
                        figsize[0],
                        figsize[1],
                        show_legend,
                        sort=sort,
                        frontier=frontier,
                        contour=contour,
                        ccmap=ccmap,
                        calpha=calpha,
                        sym_c=sym_c,
                        **scatter_kwargs,
                    )

                if ax_index == 1 and show_arrowed_spines:
                    arrowed_spines(ax, points.columns[:2], _background)
                else:
                    if despline:
                        despline_all(ax, despline_sides)
                    if deaxis:
                        deaxis_all(ax)

                ax.set_title(cur_title)

                axes_list.append(ax)
                color_list.append(color_out)

                labels, values = None, None  # reset labels and values

                if add_gamma_fit and cur_b in _adata.var_names[_adata.var.use_for_dynamics]:
                    xnew = np.linspace(
                        points.iloc[:, 0].min(),
                        points.iloc[:, 0].max() * 0.80,
                    )
                    k_name = "gamma_k" if _adata.uns["dynamics"]["experiment_type"] == "one-shot" else "gamma"
                    vel_params_df = get_vel_params(_adata)
                    if k_name in vel_params_df.columns:
                        if not ("gamma_b" in vel_params_df.columns) or all(vel_params_df.gamma_b.isna()):
                            vel_params_df.loc[:, "gamma_b"] = 0
                            update_vel_params(_adata, params_df=vel_params_df)
                        ax.plot(
                            xnew,
                            xnew * _adata[:, cur_b].var.loc[:, k_name].unique()
                            + _adata[:, cur_b].var.loc[:, "gamma_b"].unique(),
                            dashes=[6, 2],
                            c=font_color,
                        )
                    else:
                        raise ValueError(
                            "_adata does not seem to have %s column. Velocity estimation is required "
                            "before running this function." % k_name
                        )
                if group is not None and add_group_gamma_fit and cur_b in _adata.var_names[_adata.var.use_for_dynamics]:
                    cell_groups = _adata.obs[group]
                    unique_groups = np.unique(cell_groups)
                    k_suffix = "gamma_k" if _adata.uns["dynamics"]["experiment_type"] == "one-shot" else "gamma"
                    for group_idx, cur_group in enumerate(unique_groups):
                        group_k_name = group + "_" + cur_group + "_" + k_suffix
                        group_adata = _adata[_adata.obs[group] == cur_group]
                        group_points = points.iloc[np.array(_adata.obs[group] == cur_group)]
                        group_b_key = group + "_" + cur_group + "_" + "gamma_b"
                        group_xnew = np.linspace(
                            group_points.iloc[:, 0].min(),
                            group_points.iloc[:, 0].max() * 0.90,
                        )
                        group_ynew = (
                            group_xnew * group_adata[:, cur_b].var.loc[:, group_k_name].unique()
                            + group_adata[:, cur_b].var.loc[:, group_b_key].unique()
                        )
                        ax.annotate(group + "_" + cur_group, xy=(group_xnew[-1], group_ynew[-1]))
                        vel_params_df = get_vel_params(group_adata)
                        if group_k_name in vel_params_df.columns:
                            if not (group_b_key in vel_params_df.columns) or all(vel_params_df[group_b_key].isna()):
                                vel_params_df.loc[:, group_b_key] = 0
                                update_vel_params(group_adata, params_df=vel_params_df)
                                main_info("No %s found, setting all bias terms to zero" % group_b_key)
                            ax.plot(
                                group_xnew,
                                group_ynew,
                                dashes=[6, 2],
                                c=group_colors[group_idx % len(group_colors)],
                            )
                        else:
                            raise Exception(
                                "_adata does not seem to have %s column. Velocity estimation is required "
                                "before running this function." % group_k_name
                            )

        # add legends according to colors and cmaps
        # collected during for loop above
        if stack_colors:
            ax.legend(handles=stack_legend_handles, loc="upper right", prop={"size": stack_colors_legend_size})

    for cur_b in basis:
        for cur_l in layer:
            main_debug("Plotting basis:%s, layer: %s" % (str(basis), str(layer)))
            main_debug("colors: %s" % (str(color)))
            _plot_basis_layer(cur_b, cur_l)

    main_debug("show, return or save...")
<<<<<<< HEAD
    return_value = None
    if return_all:
        return_value = (axes_list, color_list, font_color) if total_panels > 1 else (ax, color_out, font_color)
    else:
        return_value = axes_list if total_panels > 1 else ax
    return save_show_ret("scatters", save_show_or_return, save_kwargs, return_value, adjust=show_legend, background=background)
=======
    if save_show_or_return in ["save", "both", "all"]:
        s_kwargs = {
            "path": None,
            "prefix": "scatters",
            "dpi": None,
            "ext": "pdf",
            "transparent": True,
            "close": True,
            "verbose": True,
        }

        # prevent the plot from being closed if the plot need to be shown or returned.
        if save_show_or_return in ["both", "all"]:
            s_kwargs["close"] = False

        s_kwargs = update_dict(s_kwargs, save_kwargs)

        save_fig(**s_kwargs)
        if background is not None:
            reset_rcParams()
    if save_show_or_return in ["show", "both", "all"]:
        if show_legend:
            plt.subplots_adjust(right=0.85)

        with warnings.catch_warnings():
            warnings.simplefilter("ignore")
            plt.tight_layout()

        plt.show()
        if background is not None:
            reset_rcParams()
    if save_show_or_return in ["return", "all"]:
        if background is not None:
            reset_rcParams()

        if return_all:
            return (axes_list, color_list, font_color) if total_panels > 1 else (ax, color_out, font_color)
        else:
            return axes_list if total_panels > 1 else ax


def map_to_points(
    _adata: AnnData,
    axis_x: str,
    axis_y: str,
    axis_z: str,
    basis_key: str,
    cur_c: str,
    cur_b: str,
    cur_l_smoothed: str,
) -> Tuple[pd.DataFrame, str]:
    """A helper function to map the given axis to corresponding coordinates in current embedding space.

    Args:
        _adata: an AnnData object.
        axis_x: the column index of the low dimensional embedding for the x-axis in current space.
        axis_y: the column index of the low dimensional embedding for the y-axis in current space.
        axis_z: the column index of the low dimensional embedding for the z-axis in current space.
        basis_key: the basis key constructed by current basis and layer.
        cur_c: the current key to color the data.
        cur_b: the current basis key representing the reduced dimension.
        cur_l_smoothed: the smoothed layer of data to use.

    Returns:
        The 3D DataFrame with coordinates of each sample and the title of the plot.
    """
    gene_title = []
    anno_title = []

    def _map_cur_axis(cur: str) -> Tuple[np.ndarray, str]:
        """A helper function to map an axis.

        Args:
            cur: the current axis to map.

        Returns:
            The coordinates and the column names.
        """
        nonlocal gene_title, anno_title

        if is_gene_name(_adata, cur):
            points_df_data = (_adata.obs_vector(k=cur, layer=None)
                              if cur_l_smoothed == "X"
                              else _adata.obs_vector(k=cur, layer=cur_l_smoothed))
            points_column = cur + " (" + cur_l_smoothed + ")"
            gene_title.append(cur)
        elif is_cell_anno_column(_adata, cur):
            points_df_data = _adata.obs_vector(cur)
            points_column = cur
            anno_title.append(cur)
        elif is_layer_keys(_adata, cur):
            points_df_data = _adata[:, cur_b].layers[cur]
            points_column = flatten(points_df_data)
        else:
            raise ValueError("Make sure your `x`, `y` and `z` are integers, gene names, column names in .obs, etc.")

        return points_df_data, points_column

    if type(axis_x) is int and type(axis_y) is int and type(axis_z):
        x_col_name = cur_b + "_0"
        y_col_name = cur_b + "_1"
        z_col_name = cur_b + "_2"

        points = pd.DataFrame(
            {
                x_col_name: _adata.obsm[basis_key][:, axis_x],
                y_col_name: _adata.obsm[basis_key][:, axis_y],
                z_col_name: _adata.obsm[basis_key][:, axis_z],
            }
        )
        points.columns = [x_col_name, y_col_name, z_col_name]

        cur_title = cur_c

        return points, cur_title
    elif type(axis_x) in [anndata._core.views.ArrayView, np.ndarray] and type(axis_y) in [
            anndata._core.views.ArrayView,
            np.ndarray,
        ]:
        points = pd.DataFrame({"x": flatten(axis_x), "y": flatten(axis_y), "x": flatten(axis_z)})
        points.columns = ["x", "y", "z"]
    else:
        x_points_df_data, x_points_column = _map_cur_axis(axis_x)
        y_points_df_data, y_points_column = _map_cur_axis(axis_y)
        z_points_df_data, z_points_column = _map_cur_axis(axis_z)
        points = pd.DataFrame({
            axis_x: x_points_df_data,
            axis_y: y_points_df_data,
            axis_z: z_points_df_data,
        })
        points.columns = [x_points_column, y_points_column, z_points_column]

    if len(gene_title) != 0:
        cur_title = " VS ".join(gene_title)
    elif len(anno_title) == 3:
        cur_title = " VS ".join(anno_title)
    else:
        cur_title = cur_b

    return points, cur_title


def scatters_interactive(
    adata: AnnData,
    basis: str = "umap",
    x: Union[int, str] = 0,
    y: Union[int, str] = 1,
    z: Union[int, str] = 2,
    color: str = "ntr",
    layer: str = "X",
    plot_method: str = "pv",
    labels: Optional[list] = None,
    values: Optional[list] = None,
    cmap: Optional[str] = None,
    theme: Optional[str] = None,
    background: Optional[str] = None,
    color_key: Union[Dict[str, str], List[str], None] = None,
    color_key_cmap: Optional[str] = None,
    use_smoothed: bool = True,
    sym_c: bool = False,
    smooth: bool = False,
    save_show_or_return: Literal["save", "show", "return", "both", "all"] = "show",
    save_kwargs: Dict[str, Any] = {},
    **kwargs,
):
    """Plot an embedding as points with Pyvista. Currently only 3D input is supported. For 2D data, `scatters` is a
    better alternative.

    The function will use the colors from matplotlib to keep consistence with other plotting functions.

    Args:
        adata: an AnnData object.
        basis: the reduced dimension stored in adata.obsm. The specific basis key will be constructed in the following
            priority if exits: 1) specific layer input +  basis 2) X_ + basis 3) basis. E.g. if basis is PCA, `scatters`
            is going to look for 1) if specific layer is spliced, `spliced_pca` 2) `X_pca` (dynamo convention) 3) `pca`.
            Defaults to "umap".
        x: the column index of the low dimensional embedding for the x-axis. Defaults to 0.
        y: the column index of the low dimensional embedding for the y-axis. Defaults to 1.
        z: the column index of the low dimensional embedding for the z-axis. Defaults to 2.
        color: any column names or gene expression, etc. that will be used for coloring cells. Defaults to "ntr".
        layer: the layer of data to use for the scatter plot. Defaults to "X".
        labels: an array of labels (assumed integer or categorical), one for each data sample. This will be used for
            coloring the points in the plot according to their label. Note that this option is mutually exclusive to the
            `values` option. Defaults to None.
        values: an array of values (assumed float or continuous), one for each sample. This will be used for coloring
            the points in the plot according to a colorscale associated to the total range of values. Note that this
            option is mutually exclusive to the `labels` option. Defaults to None.
        theme: A color theme to use for plotting. A small set of predefined themes are provided which have relatively
            good aesthetics. Defaults to None.
        cmap: The name of a matplotlib colormap to use for coloring or shading points. If no labels or values are passed
            this will be used for shading points according to density (largely only of relevance for very large
            datasets). If values are passed this will be used for shading according the value. Note that if theme is
            passed then this value will be overridden by the corresponding option of the theme. Defaults to None.
        background: the color of the background. Usually this will be either 'white' or 'black', but any color name will
            work. Ideally one wants to match this appropriately to the colors being used for points etc. This is one of
            the things that themes handle for you. Note that if theme is passed then this value will be overridden by
            the corresponding option of the theme. Defaults to None.
        color_key: the method to assign colors to categoricals. This can either be an explicit dict mapping labels to
            colors (as strings of form '#RRGGBB'), or an array like object providing one color for each distinct
            category being provided in `labels`. Either way this mapping will be used to color points according to the
            label. Note that if theme is passed then this value will be overridden by the corresponding option of the
            theme. Defaults to None.
        color_key_cmap: the name of a matplotlib colormap to use for categorical coloring. If an explicit `color_key` is
            not given a color mapping for categories can be generated from the label list and selecting a matching list
            of colors from the given colormap. Note that if theme is passed then this value will be overridden by the
            corresponding option of the theme. Defaults to None.
        use_smoothed: whether to use smoothed values (i.e. M_s / M_u instead of spliced / unspliced, etc.). Defaults to
            True.
        sym_c: whether do you want to make the limits of continuous color to be symmetric, normally this should be used
            for plotting velocity, jacobian, curl, divergence or other types of data with both positive or negative
            values. Defaults to False.
        smooth: whether do you want to further smooth data and how much smoothing do you want. If it is `False`, no
            smoothing will be applied. If `True`, smoothing based on one-step diffusion of connectivity matrix
            (`.uns['moment_cnn']`) will be applied. If a number larger than 1, smoothing will be based on `smooth` steps
            of diffusion.
        save_show_or_return: whether to save, show or return the figure. If "both", it will save and plot the figure at
            the same time. If "all", the figure will be saved, displayed and the associated axis and other object will
            be return. Defaults to "show".
        save_kwargs: A dictionary that will be passed to the saving function. By default, it is an empty dictionary
            and the saving function will use the {"path": None, "prefix": 'scatter', "dpi": None, "ext": 'pdf',
            "title": PyVista Export, "raster": True, "painter": True} as its parameters. Otherwise, you can provide a
            dictionary that properly modify those keys according to your needs. Defaults to {}.
        **kwargs: any other kwargs that would be passed to `Plotter.add_points()`.

    Returns:
        If `save_show_or_return` is `save`, `show` or `both`, the function will return nothing but show or save the
        figure. If `save_show_or_return` is `return`, the function will return the axis object(s) that contains the
        figure.
    """

    if plot_method == "pv":
        try:
            import pyvista as pv
        except ImportError:
            raise ImportError("Please install pyvista first.")
    elif plot_method == "plotly":
        try:
            import plotly.express as px
            import plotly.graph_objects as go
            from plotly.subplots import make_subplots
        except ImportError:
            raise ImportError("Please install plotly first.")
    else:
        raise NotImplementedError("Current plot method not supported.")

    if type(x) in [int, str]:
        x = [x]
    if type(y) in [int, str]:
        y = [y]
    if type(z) in [int, str]:
        z = [z]

    # make x, y, z lists of list, where each list corresponds to one coordinate set
    if (
            type(x) in [anndata._core.views.ArrayView, np.ndarray]
            and type(y) in [anndata._core.views.ArrayView, np.ndarray]
            and type(z) in [anndata._core.views.ArrayView, np.ndarray]
            and len(x) == adata.n_obs
            and len(y) == adata.n_obs
            and len(z) == adata.n_obs
    ):
        x, y, z = [x], [y], [z]

    elif hasattr(x, "__len__") and hasattr(y, "__len__") and hasattr(z, "__len__"):
        x, y, z = list(x), list(y), list(z)

    assert len(x) == len(y) and len(x) == len(z), "bug: x, y, z does not have the same shape."

    if use_smoothed:
        mapper = get_mapper()

    # check color, layer, basis -> convert to list
    if type(color) is str:
        color = [color]
    if type(layer) is str:
        layer = [layer]
    if type(basis) is str:
        basis = [basis]

    n_c, n_l, n_b, n_x, n_y, n_z = (
        1 if color is None else len(color),
        1 if layer is None else len(layer),
        1 if basis is None else len(basis),
        1 if x is None else 1 if type(x) in [anndata._core.views.ArrayView, np.ndarray] else len(x),
        1 if y is None else 1 if type(y) in [anndata._core.views.ArrayView, np.ndarray] else len(y),
        1 if z is None else 1 if type(z) in [anndata._core.views.ArrayView, np.ndarray] else len(z),
    )

    total_panels, ncols = (
        n_c * n_l * n_b * n_x * n_y * n_z,
        max([n_c, n_l, n_b, n_x, n_y, n_z]),
    )

    nrow, ncol = int(np.ceil(total_panels / ncols)), ncols
    subplot_indices = [[i, j] for i in range(nrow) for j in range(ncol)]
    cur_subplot = 0
    colors_list = []

    if total_panels == 1:
        pl = pv.Plotter() if plot_method == "pv" else make_subplots(rows=1, cols=1, specs=[[{"type": "scatter3d"}]])
    else:
        pl = (
            pv.Plotter(shape=(nrow, ncol))
            if plot_method == "pv"
            else
            make_subplots(rows=nrow, cols=ncol, specs=[[{"type": "scatter3d"} for _ in range(ncol)] for _ in range(nrow)])
        )

    def _plot_basis_layer_pv(cur_b: str, cur_l: str) -> None:
        """A helper function for plotting a specific basis/layer data

        Args:
            cur_b: current basis
            cur_l: current layer
        """
        nonlocal background, adata, cmap, cur_subplot, sym_c

        if cur_l in ["acceleration", "curvature", "divergence", "velocity_S", "velocity_T"]:
            cur_l_smoothed = cur_l
            cmap, sym_c = "bwr", True  # TODO maybe use other divergent color map in the future
        else:
            if use_smoothed:
                cur_l_smoothed = cur_l if cur_l.startswith("M_") | cur_l.startswith("velocity") else mapper[cur_l]
                if cur_l.startswith("velocity"):
                    cmap, sym_c = "bwr", True

        if cur_l + "_" + cur_b in adata.obsm.keys():
            prefix = cur_l + "_"
        elif ("X_" + cur_b) in adata.obsm.keys():
            prefix = "X_"
        elif cur_b in adata.obsm.keys():
            # special case for spatial for compatibility with other packages
            prefix = ""
        else:
            raise ValueError("Please check if basis=%s exists in adata.obsm" % basis)

        basis_key = prefix + cur_b
        main_info("plotting with basis key=%s" % basis_key, indent_level=2)

        for cur_c in color:
            main_debug("coloring scatter of cur_c: %s" % str(cur_c))

            _color = _get_adata_color_vec(adata, cur_l, cur_c)

            # select data rows based on stack color thresholding
            is_numeric_color = np.issubdtype(_color.dtype, np.number)
            if not is_numeric_color:
                main_info(
                    "skip filtering %s by stack threshold when stacking color because it is not a numeric type"
                    % (cur_c),
                    indent_level=2,
                )
            _labels, _values = None, None

            for cur_x, cur_y, cur_z in zip(x, y, z):  # here x / y are arrays
                main_debug("handling coordinates, cur_x: %s, cur_y: %s, cur_z: %s" % (cur_x, cur_y, cur_z))

                points, cur_title = map_to_points(
                    adata,
                    axis_x=cur_x,
                    axis_y=cur_y,
                    axis_z=cur_z,
                    basis_key=basis_key,
                    cur_c=cur_c,
                    cur_b=cur_b,
                    cur_l_smoothed=cur_l_smoothed,
                )

                # https://stackoverflow.com/questions/4187185/how-can-i-check-if-my-python-object-is-a-number
                # answer from Boris.
                is_not_continuous = not isinstance(_color[0], Number) or _color.dtype.name == "category"

                if is_not_continuous:
                    _labels = np.asarray(_color) if is_categorical_dtype(_color) else _color
                    if theme is None:
                        if background in ["#ffffff", "black"]:
                            _theme_ = "glasbey_dark"
                        else:
                            _theme_ = "glasbey_white"
                    else:
                        _theme_ = theme
                else:
                    _values = _color
                    if theme is None:
                        if background in ["#ffffff", "black"]:
                            _theme_ = "inferno" if cur_l != "velocity" else "div_blue_black_red"
                        else:
                            _theme_ = "viridis" if not cur_l.startswith("velocity") else "div_blue_red"
                    else:
                        _theme_ = theme

                _cmap = _themes[_theme_]["cmap"] if cmap is None else cmap

                _color_key_cmap = _themes[_theme_]["color_key_cmap"] if color_key_cmap is None else color_key_cmap
                background = _themes[_theme_]["background"] if background is None else background

                if labels is not None and values is not None:
                    raise ValueError("Conflicting options; only one of labels or values should be set")

                if labels is not None or values is not None:
                    _labels = labels.copy()
                    _values = values.copy()
                    main_info("`Color` will be ignored because labels/values is provided.")

                if smooth and not is_not_continuous:
                    main_debug("smooth and not continuous")
                    knn = adata.obsp["moments_con"]
                    _values = (
                        calc_1nd_moment(_values, knn)[0]
                        if smooth in [1, True]
                        else calc_1nd_moment(_values, knn**smooth)[0]
                    )

                colors, color_type, _ = calculate_colors(
                    points.values,
                    labels=_labels,
                    values=_values,
                    cmap=_cmap,
                    color_key=color_key,
                    color_key_cmap=_color_key_cmap,
                    background=background,
                    sym_c=sym_c,
                )

                colors_list.append(colors)

                if plot_method == "pv":
                    if total_panels > 1:
                        pl.subplot(subplot_indices[cur_subplot][0], subplot_indices[cur_subplot][1])

                    pvdataset = pv.PolyData(points.values)
                    pvdataset.point_data["colors"] = np.stack(colors)
                    pl.add_points(pvdataset, scalars="colors", preference='point', rgb=True, cmap=_cmap, **kwargs)

                    if color_type == "labels":
                        type_color_dict = {cell_type: cell_color for cell_type, cell_color in zip(_labels, colors)}
                        type_color_pair = [[k, v] for k, v in type_color_dict.items()]
                        pl.add_legend(labels=type_color_pair)
                    else:
                        pl.add_scalar_bar()  # TODO: fix the bug that scalar bar only works in the first plot

                    pl.add_text(cur_title)
                    pl.add_axes(xlabel=points.columns[0], ylabel=points.columns[1], zlabel=points.columns[2])
                elif plot_method == "plotly":

                    pl.add_trace(
                        go.Scatter3d(
                            x=points.iloc[:, 0],
                            y=points.iloc[:, 1],
                            z=points.iloc[:, 2],
                            mode="markers",
                            marker=dict(
                                color=colors,
                            ),
                            text=_labels if color_type == "labels" else _values,
                            **kwargs,
                        ),
                        row=subplot_indices[cur_subplot][0] + 1, col=subplot_indices[cur_subplot][1] + 1,
                    )

                    pl.update_layout(
                        scene=dict(
                            xaxis_title=points.columns[0],
                            yaxis_title=points.columns[1],
                            zaxis_title=points.columns[2]
                        ),
                    )

                cur_subplot += 1

    for cur_b in basis:
        for cur_l in layer:
            main_debug("Plotting basis:%s, layer: %s" % (str(basis), str(layer)))
            main_debug("colors: %s" % (str(color)))
            _plot_basis_layer_pv(cur_b, cur_l)

    return save_pyvista_plotter(
        pl=pl,
        colors_list=colors_list,
        save_show_or_return=save_show_or_return,
        save_kwargs=save_kwargs,
    ) if plot_method == "pv" else save_plotly_figure(
        pl=pl,
        colors_list=colors_list,
        save_show_or_return=save_show_or_return,
        save_kwargs=save_kwargs,
    )
>>>>>>> 199d9b99
<|MERGE_RESOLUTION|>--- conflicted
+++ resolved
@@ -38,14 +38,10 @@
     is_gene_name,
     is_layer_keys,
     is_list_of_lists,
-<<<<<<< HEAD
+    retrieve_plot_save_path,
     save_show_ret,
-=======
-    retrieve_plot_save_path,
-    save_fig,
     save_plotly_figure,
     save_pyvista_plotter,
->>>>>>> 199d9b99
 )
 
 docstrings = DocstringProcessor()
@@ -880,53 +876,12 @@
             _plot_basis_layer(cur_b, cur_l)
 
     main_debug("show, return or save...")
-<<<<<<< HEAD
     return_value = None
     if return_all:
         return_value = (axes_list, color_list, font_color) if total_panels > 1 else (ax, color_out, font_color)
     else:
         return_value = axes_list if total_panels > 1 else ax
     return save_show_ret("scatters", save_show_or_return, save_kwargs, return_value, adjust=show_legend, background=background)
-=======
-    if save_show_or_return in ["save", "both", "all"]:
-        s_kwargs = {
-            "path": None,
-            "prefix": "scatters",
-            "dpi": None,
-            "ext": "pdf",
-            "transparent": True,
-            "close": True,
-            "verbose": True,
-        }
-
-        # prevent the plot from being closed if the plot need to be shown or returned.
-        if save_show_or_return in ["both", "all"]:
-            s_kwargs["close"] = False
-
-        s_kwargs = update_dict(s_kwargs, save_kwargs)
-
-        save_fig(**s_kwargs)
-        if background is not None:
-            reset_rcParams()
-    if save_show_or_return in ["show", "both", "all"]:
-        if show_legend:
-            plt.subplots_adjust(right=0.85)
-
-        with warnings.catch_warnings():
-            warnings.simplefilter("ignore")
-            plt.tight_layout()
-
-        plt.show()
-        if background is not None:
-            reset_rcParams()
-    if save_show_or_return in ["return", "all"]:
-        if background is not None:
-            reset_rcParams()
-
-        if return_all:
-            return (axes_list, color_list, font_color) if total_panels > 1 else (ax, color_out, font_color)
-        else:
-            return axes_list if total_panels > 1 else ax
 
 
 def map_to_points(
@@ -1374,5 +1329,4 @@
         colors_list=colors_list,
         save_show_or_return=save_show_or_return,
         save_kwargs=save_kwargs,
-    )
->>>>>>> 199d9b99
+    )
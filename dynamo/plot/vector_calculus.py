--- conflicted
+++ resolved
@@ -353,97 +353,6 @@
     save_show_or_return: Literal["save", "show", "return"] = "show",
     save_kwargs: Dict[str, Any] = {},
     **kwargs,
-<<<<<<< HEAD
-):
-    """\
-    Scatter plot of Jacobian values across cells.
-
-    Parameters
-    ----------
-        adata: :class:`~anndata.AnnData`
-            an Annodata object with Jacobian matrix estimated.
-        regulators: `list` or `None` (default: `None`)
-            The list of genes that will be used as regulators for plotting the Jacobian heatmap, only limited to genes
-            that have already performed Jacobian analysis.
-        effectors: `List` or `None` (default: `None`)
-            The list of genes that will be used as targets for plotting the Jacobian heatmap, only limited to genes
-            that have already performed Jacobian analysis.
-        basis: `str` (default: `umap`)
-            The reduced dimension basis.
-        jkey: `str` (default: `jacobian`)
-            The key to the jacobian dictionary in .uns.
-        j_basis: `str` (default: `pca`)
-            The reduced dimension space that will be used to calculate the jacobian matrix.
-        x: `int` (default: `0`)
-            The column index of the low dimensional embedding for the x-axis.
-        y: `int` (default: `1`)
-            The column index of the low dimensional embedding for the y-axis.
-        highlights: `list` (default: None)
-            Which color group will be highlighted. if highligts is a list of lists - each list is relate to each color element.
-        cmap: string (optional, default 'Blues')
-            The name of a matplotlib colormap to use for coloring
-            or shading points. If no labels or values are passed
-            this will be used for shading points according to
-            density (largely only of relevance for very large
-            datasets). If values are passed this will be used for
-            shading according the value. Note that if theme
-            is passed then this value will be overridden by the
-            corresponding option of the theme.
-        background: string or None (optional, default 'None`)
-            The color of the background. Usually this will be either
-            'white' or 'black', but any color name will work. Ideally
-            one wants to match this appropriately to the colors being
-            used for points etc. This is one of the things that themes
-            handle for you. Note that if theme
-            is passed then this value will be overridden by the
-            corresponding option of the theme.
-        figsize: `None` or `[float, float]` (default: (6, 4))
-                The width and height of each panel in the figure.
-        show_legend: bool (optional, default True)
-            Whether to display a legend of the labels
-        frontier: `bool` (default: `False`)
-            Whether to add the frontier. Scatter plots can be enhanced by using transparency (alpha) in order to show area
-            of high density and multiple scatter plots can be used to delineate a frontier. See matplotlib tips & tricks
-            cheatsheet (https://github.com/matplotlib/cheatsheets). Originally inspired by figures from scEU-seq paper:
-            https://science.sciencemag.org/content/367/6482/1151.
-        sym_c: `bool` (default: `True`)
-            Whether do you want to make the limits of continuous color to be symmetric, normally this should be used for
-            plotting velocity, jacobian, curl, divergence or other types of data with both positive or negative values.
-        sort: `str` (optional, default `abs`)
-            The method to reorder data so that high values points will be on top of background points. Can be one of
-            {'raw', 'abs', 'neg'}, i.e. sorted by raw data, sort by absolute values or sort by negative values.
-        show_arrowed_spines: bool (optional, default False)
-            Whether to show a pair of arrowed spines representing the basis of the scatter is currently using.
-        stacked_fraction: bool (default: False)
-            If True the jacobian will be represented as a stacked fraction in the title, otherwise a linear fraction
-            style is used.
-        save_show_or_return: `str` {'save', 'show', 'return', 'both', 'all'} (default: `show`)
-            Whether to save, show or return the figure.
-        save_kwargs: `dict` (default: `{}`)
-            A dictionary that will passed to the save_fig function. By default it is an empty dictionary and the save_fig
-            function will use the {"path": None, "prefix": 'scatter', "dpi": None, "ext": 'pdf', "transparent": True,
-            "close": True, "verbose": True} as its parameters. Otherwise you can provide a dictionary that properly
-            modify those keys according to your needs.
-        kwargs:
-            Additional arguments passed to plt._matplotlib_points.
-
-    Returns
-    -------
-    Nothing but plots the n_source x n_targets scatter plots of low dimensional embedding of the adata object, each
-    corresponds to one element in the Jacobian matrix for all sampled cells.
-
-    Examples
-    --------
-    >>> import dynamo as dyn
-    >>> adata = dyn.sample_data.hgForebrainGlutamatergic()
-    >>> dyn.pp.recipe_monocle(adata)
-    >>> dyn.tl.dynamics(adata)
-    >>> dyn.tl.cell_velocities(adata, basis='pca')
-    >>> dyn.vf.VectorField(adata, basis='pca')
-    >>> valid_gene_list = adata[:, adata.var.use_for_transition].var.index[:2]
-    >>> dyn.vf.jacobian(adata, regulators=valid_gene_list[0], effectors=valid_gene_list[1])
-    >>> dyn.pl.jacobian(adata)
-=======
 ) -> Optional[GridSpec]:
     """Scatter plot of Jacobian values across cells.
 
@@ -496,7 +405,17 @@
     Returns:
         None would be returned by default. If `save_show_or_return` is set to be 'return', the matplotlib `GridSpec` of
         the figure would be returned.
->>>>>>> 7398a6ab
+        
+    Examples:
+        >>> import dynamo as dyn
+        >>> adata = dyn.sample_data.hgForebrainGlutamatergic()
+        >>> dyn.pp.recipe_monocle(adata)
+        >>> dyn.tl.dynamics(adata)
+        >>> dyn.tl.cell_velocities(adata, basis='pca')
+        >>> dyn.vf.VectorField(adata, basis='pca')
+        >>> valid_gene_list = adata[:, adata.var.use_for_transition].var.index[:2]
+        >>> dyn.vf.jacobian(adata, regulators=valid_gene_list[0], effectors=valid_gene_list[1])
+        >>> dyn.pl.jacobian(adata)
     """
 
     regulators, effectors = (
@@ -703,55 +622,6 @@
     Note that Jacobian matrix can be understood as a regulatory activity matrix between genes directly computed from the
     reconstructed vector fields.
 
-<<<<<<< HEAD
-    Parameters
-    ----------
-        adata: :class:`~anndata.AnnData`
-            an Annodata object with Jacobian matrix estimated.
-        cell_idx: `int` or `list`
-            The numeric indices of the cells that you want to draw the jacobian matrix to reveal the regulatory activity.
-        jkey: `str` (default: `jacobian`)
-            The key to the jacobian dictionary in .uns.
-        basis: `str`
-            The reduced dimension basis.
-        regulators: `list` or `None` (default: `None`)
-            The list of genes that will be used as regulators for plotting the Jacobian heatmap, only limited to genes
-            that have already performed Jacobian analysis.
-        effectors: `List` or `None` (default: `None`)
-            The list of genes that will be used as targets for plotting the Jacobian heatmap, only limited to genes
-            that have already performed Jacobian analysis.
-        figsize: `None` or `[float, float]` (default: None)
-                The width and height of each panel in the figure.
-        ncols: `int` (default: `1`)
-            The number of columns for drawing the heatmaps.
-        cmap: `str` (default: `bwr`)
-            The mapping from data values to color space. If not provided, the default will depend on whether center is set.
-        save_show_or_return: `str` {'save', 'show', 'return', 'both', 'all'} (default: `show`)
-            Whether to save, show or return the figure.
-        save_kwargs: `dict` (default: `{}`)
-            A dictionary that will passed to the save_fig function. By default it is an empty dictionary and the save_fig function
-            will use the {"path": None, "prefix": 'scatter', "dpi": None, "ext": 'pdf', "transparent": True, "close":
-            True, "verbose": True} as its parameters. Otherwise you can provide a dictionary that properly modify those keys
-            according to your needs.
-        kwargs:
-            Additional arguments passed to sns.heatmap.
-
-    Returns
-    -------
-        Nothing but plots the n_cell_idx heatmaps of the corresponding Jacobian matrix for each selected cell.
-
-    Examples
-    --------
-    >>> import dynamo as dyn
-    >>> adata = dyn.sample_data.hgForebrainGlutamatergic()
-    >>> dyn.pp.recipe_monocle(adata)
-    >>> dyn.tl.dynamics(adata)
-    >>> dyn.tl.cell_velocities(adata, basis='pca')
-    >>> dyn.vf.VectorField(adata, basis='pca')
-    >>> valid_gene_list = adata[:, adata.var.use_for_transition].var.index[:2]
-    >>> dyn.vf.jacobian(adata, regulators=valid_gene_list[0], effectors=valid_gene_list[1])
-    >>> dyn.pl.jacobian_heatmap(adata)
-=======
     Args:
         adata: an Annodata object with Jacobian matrix estimated.
         cell_idx: the numeric indices of the cells that you want to draw the jacobian matrix to reveal the regulatory
@@ -791,7 +661,6 @@
         >>> valid_gene_list = adata[:, adata.var.use_for_transition].var.index[:2]
         >>> dyn.vf.jacobian(adata, regulators=valid_gene_list[0], effectors=valid_gene_list[1])
         >>> dyn.pl.jacobian_heatmap(adata)
->>>>>>> 7398a6ab
     """
 
     regulators, effectors = (
@@ -917,97 +786,6 @@
     save_show_or_return: Literal["save", "show", "return"] = "show",
     save_kwargs: Dict[str, Any] = {},
     **kwargs,
-<<<<<<< HEAD
-):
-    """\
-    Scatter plot of Sensitivity value across cells.
-
-    Parameters
-    ----------
-        adata: :class:`~anndata.AnnData`
-            an Annodata object with Jacobian matrix estimated.
-        regulators: `list` or `None` (default: `None`)
-            The list of genes that will be used as regulators for plotting the Jacobian heatmap, only limited to genes
-            that have already performed Jacobian analysis.
-        effectors: `List` or `None` (default: `None`)
-            The list of genes that will be used as targets for plotting the Jacobian heatmap, only limited to genes
-            that have already performed Jacobian analysis.
-        basis: `str` (default: `umap`)
-            The reduced dimension basis.
-        skey: `str` (default: `sensitivity`)
-            The key to the sensitivity dictionary in .uns.
-        s_basis: `str` (default: `pca`)
-            The reduced dimension space that will be used to calculate the jacobian matrix.
-        x: `int` (default: `0`)
-            The column index of the low dimensional embedding for the x-axis.
-        y: `int` (default: `1`)
-            The column index of the low dimensional embedding for the y-axis.
-        highlights: `list` (default: None)
-            Which color group will be highlighted. if highligts is a list of lists - each list is relate to each color element.
-        cmap: string (optional, default 'Blues')
-            The name of a matplotlib colormap to use for coloring
-            or shading points. If no labels or values are passed
-            this will be used for shading points according to
-            density (largely only of relevance for very large
-            datasets). If values are passed this will be used for
-            shading according the value. Note that if theme
-            is passed then this value will be overridden by the
-            corresponding option of the theme.
-        background: string or None (optional, default 'None`)
-            The color of the background. Usually this will be either
-            'white' or 'black', but any color name will work. Ideally
-            one wants to match this appropriately to the colors being
-            used for points etc. This is one of the things that themes
-            handle for you. Note that if theme
-            is passed then this value will be overridden by the
-            corresponding option of the theme.
-        figsize: `None` or `[float, float]` (default: (6, 4))
-                The width and height of each panel in the figure.
-        show_legend: bool (optional, default True)
-            Whether to display a legend of the labels
-        frontier: `bool` (default: `False`)
-            Whether to add the frontier. Scatter plots can be enhanced by using transparency (alpha) in order to show area
-            of high density and multiple scatter plots can be used to delineate a frontier. See matplotlib tips & tricks
-            cheatsheet (https://github.com/matplotlib/cheatsheets). Originally inspired by figures from scEU-seq paper:
-            https://science.sciencemag.org/content/367/6482/1151.
-        sym_c: `bool` (default: `True`)
-            Whether do you want to make the limits of continuous color to be symmetric, normally this should be used for
-            plotting velocity, jacobian, curl, divergence or other types of data with both positive or negative values.
-        sort: `str` (optional, default `abs`)
-            The method to reorder data so that high values points will be on top of background points. Can be one of
-            {'raw', 'abs', 'neg'}, i.e. sorted by raw data, sort by absolute values or sort by negative values.
-        show_arrowed_spines: bool (optional, default False)
-            Whether to show a pair of arrowed spines representing the basis of the scatter is currently using.
-        stacked_fraction: bool (default: False)
-            If True the jacobian will be represented as a stacked fraction in the title, otherwise a linear fraction
-            style is used.
-        save_show_or_return: `str` {'save', 'show', 'return', 'both', 'all'} (default: `show`)
-            Whether to save, show or return the figure.
-        save_kwargs: `dict` (default: `{}`)
-            A dictionary that will passed to the save_fig function. By default it is an empty dictionary and the save_fig
-            function will use the {"path": None, "prefix": 'scatter', "dpi": None, "ext": 'pdf', "transparent": True,
-            "close": True, "verbose": True} as its parameters. Otherwise you can provide a dictionary that properly
-            modify those keys according to your needs.
-        kwargs:
-            Additional arguments passed to plt._matplotlib_points.
-
-    Returns
-    -------
-    Nothing but plots the n_source x n_targets scatter plots of low dimensional embedding of the adata object, each
-    corresponds to one element in the Jacobian matrix for all sampled cells.
-
-    Examples
-    --------
-    >>> import dynamo as dyn
-    >>> adata = dyn.sample_data.hgForebrainGlutamatergic()
-    >>> dyn.pp.recipe_monocle(adata)
-    >>> dyn.tl.dynamics(adata)
-    >>> dyn.tl.cell_velocities(adata, basis='pca')
-    >>> dyn.vf.VectorField(adata, basis='pca')
-    >>> valid_gene_list = adata[:, adata.var.use_for_transition].var.index[:2]
-    >>> dyn.vf.sensitivity(adata, regulators=valid_gene_list[0], effectors=valid_gene_list[1])
-    >>> dyn.pl.sensitivity(adata)
-=======
 ) -> Optional[GridSpec]:
     """Scatter plot of Sensitivity value across cells.
 
@@ -1059,7 +837,17 @@
     Returns:
         None would be returned by default. If `save_show_or_return` is set to be 'return', the matplotlib `GridSpec` of
         the figure would be returned.
->>>>>>> 7398a6ab
+    
+    Examples:
+        >>> import dynamo as dyn
+        >>> adata = dyn.sample_data.hgForebrainGlutamatergic()
+        >>> dyn.pp.recipe_monocle(adata)
+        >>> dyn.tl.dynamics(adata)
+        >>> dyn.tl.cell_velocities(adata, basis='pca')
+        >>> dyn.vf.VectorField(adata, basis='pca')
+        >>> valid_gene_list = adata[:, adata.var.use_for_transition].var.index[:2]
+        >>> dyn.vf.sensitivity(adata, regulators=valid_gene_list[0], effectors=valid_gene_list[1])
+        >>> dyn.pl.sensitivity(adata)
     """
 
     regulators, effectors = (
@@ -1262,56 +1050,6 @@
     Note that Jacobian matrix can be understood as a regulatory activity matrix between genes directly computed from the
     reconstructed vector fields.
 
-<<<<<<< HEAD
-    Parameters
-    ----------
-        adata: :class:`~anndata.AnnData`
-            an Annodata object with Jacobian matrix estimated.
-        cell_idx: `int` or `list`
-            The numeric indices of the cells that you want to draw the sensitivity matrix to reveal the regulatory activity.
-        skey: `str` (default: `sensitivity`)
-            The key to the sensitivity dictionary in .uns.
-        basis: `str`
-            The reduced dimension basis.
-        regulators: `list` or `None` (default: `None`)
-            The list of genes that will be used as regulators for plotting the Jacobian heatmap, only limited to genes
-            that have already performed Jacobian analysis.
-        effectors: `List` or `None` (default: `None`)
-            The list of genes that will be used as targets for plotting the Jacobian heatmap, only limited to genes
-            that have already performed Jacobian analysis.
-        figsize: `None` or `[float, float]` (default: None)
-                The width and height of each panel in the figure.
-        ncols: `int` (default: `1`)
-            The number of columns for drawing the heatmaps.
-        cmap: `str` (default: `bwr`)
-            The mapping from data values to color space. If not provided, the default will depend on whether center is set.
-        save_show_or_return: `str` {'save', 'show', 'return', 'both', 'all'} (default: `show`)
-            Whether to save, show or return the figure.
-        save_kwargs: `dict` (default: `{}`)
-            A dictionary that will passed to the save_fig function. By default it is an empty dictionary and the save_fig function
-            will use the {"path": None, "prefix": 'scatter', "dpi": None, "ext": 'pdf', "transparent": True, "close":
-            True, "verbose": True} as its parameters. Otherwise you can provide a dictionary that properly modify those keys
-            according to your needs.
-        kwargs:
-            Additional arguments passed to sns.heatmap.
-
-    Returns
-    -------
-        Nothing but plots the n_cell_idx heatmaps of the corresponding Jacobian matrix for each selected cell.
-
-    Examples
-    --------
-    >>> import dynamo as dyn
-    >>> adata = dyn.sample_data.hgForebrainGlutamatergic()
-    >>> dyn.pp.recipe_monocle(adata)
-    >>> dyn.tl.dynamics(adata)
-    >>> dyn.tl.reduceDimension(adata)
-    >>> dyn.tl.cell_velocities(adata, basis='pca')
-    >>> dyn.vf.VectorField(adata, basis='pca')
-    >>> valid_gene_list = adata[:, adata.var.use_for_transition].var.index[:2]
-    >>> dyn.vf.sensitivity(adata, regulators=valid_gene_list[0], effectors=valid_gene_list[1])
-    >>> dyn.pl.sensitivity_heatmap(adata)
-=======
     Args:
         adata: an Annodata object with Jacobian matrix estimated.
         cell_idx: the numeric indices of the cells that you want to draw the sensitivity matrix to reveal the regulatory
@@ -1339,7 +1077,18 @@
     Returns:
         None would be returned by default. If `save_show_or_return` is set to be 'return', the matplotlib `GridSpec` of
         the figure would be returned.
->>>>>>> 7398a6ab
+    
+    Examples:
+        >>> import dynamo as dyn
+        >>> adata = dyn.sample_data.hgForebrainGlutamatergic()
+        >>> dyn.pp.recipe_monocle(adata)
+        >>> dyn.tl.dynamics(adata)
+        >>> dyn.tl.reduceDimension(adata)
+        >>> dyn.tl.cell_velocities(adata, basis='pca')
+        >>> dyn.vf.VectorField(adata, basis='pca')
+        >>> valid_gene_list = adata[:, adata.var.use_for_transition].var.index[:2]
+        >>> dyn.vf.sensitivity(adata, regulators=valid_gene_list[0], effectors=valid_gene_list[1])
+        >>> dyn.pl.sensitivity_heatmap(adata)
     """
 
     regulators, effectors = (

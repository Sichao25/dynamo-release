--- conflicted
+++ resolved
@@ -24,32 +24,6 @@
 ) -> Optional[Axes]:
     """Plot the quasi-potential landscape.
 
-<<<<<<< HEAD
-    Parameters
-    ----------
-        adata: :class:`~anndata.AnnData`
-            AnnData object that contains Xgrid, Ygrid and Zgrid data for visualizing potential landscape.
-        Xgrid: `numpy.ndarray`
-            x-coordinates of the Grid produced from the meshgrid function.
-        Ygrid: `numpy.ndarray`
-                y-coordinates of the Grid produced from the meshgrid function.
-        Zgrid: `numpy.ndarray`
-                z-coordinates or potential at each of the x/y coordinate.
-        basis: `str` (default: umap)
-            The method of dimension reduction. By default it is trimap. Currently it is not checked with Xgrid and Ygrid.
-        save_show_or_return: {'save', 'show', 'return', 'both', 'all'} (default: `show`)
-            Whether to save, show or return the figure.
-        save_kwargs: `dict` (default: `{}`)
-            A dictionary that will passed to the save_fig function. By default it is an empty dictionary and the save_fig function
-            will use the {"path": None, "prefix": 'show_landscape', "dpi": None, "ext": 'pdf', "transparent": True, "close":
-            True, "verbose": True} as its parameters. Otherwise you can provide a dictionary that properly modify those keys
-            according to your needs.
-
-    Returns
-    -------
-        A 3D plot showing the quasi-potential of each cell state.
-
-=======
     Args:
         adata: an AnnData object that contains Xgrid, Ygrid and Zgrid data for visualizing potential landscape.
         Xgrid: x-coordinates of the Grid produced from the meshgrid function.
@@ -66,7 +40,6 @@
     Returns:
         None would be returned by default. If `save_show_or_return` is set to be 'return', the matplotlib axes of the
         figure would be returned.
->>>>>>> 7398a6ab
     """
 
     if "grid_Pot_" + basis in adata.uns.keys():

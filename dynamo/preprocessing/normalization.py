--- conflicted
+++ resolved
@@ -362,15 +362,8 @@
             else:
                 CMs_data = DKM.select_layer_chunked_data(adata, layer, chunk_size=chunk_size)
 
-<<<<<<< HEAD
                 if layer in ["raw", "X"]:
                     main_debug("set adata <X> to normalized data.")
-=======
-                for CM_data in CMs_data:
-                    CM = CM_data[0]
-                    CM = size_factor_normalize(CM, szfactors[CM_data[1] : CM_data[2]])
-                    adata.X[CM_data[1] : CM_data[2]] = CM
->>>>>>> 117ceb52
 
                     for CM_data in CMs_data:
                         CM = CM_data[0]
@@ -385,17 +378,10 @@
                     else:
                         adata.layers["X_" + layer] = np.zeros(adata.layers[layer].shape)
 
-<<<<<<< HEAD
                     for CM_data in CMs_data:
                         CM = CM_data[0]
                         CM = size_factor_normalize(CM, szfactors[CM_data[1]:CM_data[2]])
                         adata.layers["X_" + layer][CM_data[1]:CM_data[2]] = CM
-=======
-                for CM_data in CMs_data:
-                    CM = CM_data[0]
-                    CM = size_factor_normalize(CM, szfactors[CM_data[1] : CM_data[2]])
-                    adata.layers["X_" + layer][CM_data[1] : CM_data[2]] = CM
->>>>>>> 117ceb52
 
     return adata
 
@@ -535,11 +521,7 @@
             chunk_cell_total = CM.sum(axis=1).A1 if issparse(CM) else CM.sum(axis=1)
             chunk_cell_total += chunk_cell_total == 0  # avoid infinity value after log (0)
 
-<<<<<<< HEAD
             cell_total[CM_data[1]:CM_data[2]] = chunk_cell_total
-=======
-        cell_total[CM_data[1] : CM_data[2]] = chunk_cell_total
->>>>>>> 117ceb52
 
         cell_total = cell_total.astype(int) if np.all(cell_total % 1 == 0) else cell_total
 

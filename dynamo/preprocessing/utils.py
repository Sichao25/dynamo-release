import warnings
from typing import Callable, Dict, Iterable, List, Optional, Tuple, Union

try:
    from typing import Literal
except ImportError:
    from typing_extensions import Literal

import anndata
import numpy as np
import numpy.typing as npt
import pandas as pd
import scipy
import scipy.sparse
import statsmodels.api as sm
from anndata import AnnData
from scipy.sparse import csc_matrix, csr_matrix, issparse
from scipy.sparse.linalg import LinearOperator, svds
from sklearn.decomposition import PCA, TruncatedSVD
from sklearn.utils import check_random_state
from sklearn.utils.extmath import svd_flip
from sklearn.utils.sparsefuncs import mean_variance_axis

from ..configuration import DKM, DynamoAdataKeyManager
from ..dynamo_logger import (
    LoggerManager,
    main_debug,
    main_exception,
    main_info,
    main_info_insert_adata_var,
    main_warning,
)
from ..utils import areinstance


# ---------------------------------------------------------------------------------------------------
# symbol conversion related
def convert2gene_symbol(input_names: List[str], scopes: Union[List[str], None] = "ensembl.gene") -> pd.DataFrame:
    """Convert ensemble gene id to official gene names using mygene package.

    Args:
        input_names: the ensemble gene id names that you want to convert to official gene names. All names should come
            from the same species.
        scopes: scopes are needed when you use non-official gene name as your gene indices (or adata.var_name).
            This arugument corresponds to type of types of identifiers, either a list or a comma-separated fields to
            specify type of input qterms, e.g. “entrezgene”, “entrezgene,symbol”, [“ensemblgene”, “symbol”]. Refer to
            official MyGene.info docs (https://docs.mygene.info/en/latest/doc/query_service.html#available_fields) for
            full list of fields. Defaults to "ensembl.gene".

    Raises:
        ImportError: fail to import `mygene`.

    Returns:
        A pandas dataframe that includes the following columns:
            query: the input ensmble ids
            _id: identified id from mygene
            _score: confidence of the retrieved official gene name.
            symbol: retrieved official gene name
    """

    try:
        import mygene
    except ImportError:
        raise ImportError(
            "You need to install the package `mygene` (pip install mygene --user) "
            "See https://pypi.org/project/mygene/ for more details."
        )

    mg = mygene.MyGeneInfo()
    main_info("Storing myGene name info into local cache db: mygene_cache.sqlite.")
    mg.set_caching()

    ensemble_names = [i.split(".")[0] for i in input_names]
    var_pd = mg.querymany(
        ensemble_names,
        scopes=scopes,
        fields="symbol",
        as_dataframe=True,
        df_index=True,
    )
    # var_pd.drop_duplicates(subset='query', inplace=True) # use when df_index is not True
    var_pd = var_pd.loc[~var_pd.index.duplicated(keep="first")]

    return var_pd


def convert2symbol(adata: AnnData, scopes: Union[str, Iterable, None] = None, subset=True) -> AnnData:
    """This helper function converts unofficial gene names to official gene names.

    Args:
        adata: an AnnData object.
        scopes: scopes are needed when you use non-official gene name as your gene indices (or adata.var_name).
            This arugument corresponds to type of types of identifiers, either a list or a comma-separated fields to
            specify type of input qterms, e.g. “entrezgene”, “entrezgene,symbol”, [“ensemblgene”, “symbol”]. Refer to
            official MyGene.info docs (https://docs.mygene.info/en/latest/doc/query_service.html#available_fields) for
            full list of fields. Defaults to None.
        subset: whether to inplace subset the results. Defaults to True.

    Raises:
        Exception: gene names in adata.var_names are invalid.

    Returns:
        The updated AnnData object.
    """

    if np.all(adata.var_names.str.startswith("ENS")) or scopes is not None:
        logger = LoggerManager.gen_logger("dynamo-utils")
        logger.info("convert ensemble name to official gene name", indent_level=1)

        prefix = adata.var_names[0]
        if scopes is None:
            if prefix[:4] == "ENSG" or prefix[:7] == "ENSMUSG":
                scopes = "ensembl.gene"
            elif prefix[:4] == "ENST" or prefix[:7] == "ENSMUST":
                scopes = "ensembl.transcript"
            else:
                raise Exception(
                    "Your adata object uses non-official gene names as gene index. \n"
                    "Dynamo finds those IDs are neither from ensembl.gene or ensembl.transcript and thus cannot "
                    "convert them automatically. \n"
                    "Please pass the correct scopes or first convert the ensemble ID to gene short name "
                    "(for example, using mygene package). \n"
                    "See also dyn.pp.convert2gene_symbol"
                )

        adata.var["query"] = [i.split(".")[0] for i in adata.var.index]
        if scopes is str:
            adata.var[scopes] = adata.var.index
        else:
            adata.var["scopes"] = adata.var.index

        logger.warning(
            "Your adata object uses non-official gene names as gene index. \n"
            "Dynamo is converting those names to official gene names."
        )
        official_gene_df = convert2gene_symbol(adata.var_names, scopes)
        merge_df = adata.var.merge(official_gene_df, left_on="query", right_on="query", how="left").set_index(
            adata.var.index
        )
        adata.var = merge_df
        valid_ind = np.where(merge_df["notfound"] != True)[0]  # noqa: E712

        if subset is True:
            adata._inplace_subset_var(valid_ind)
            adata.var.index = adata.var["symbol"].values.copy()
        else:
            indices = np.array(adata.var.index)
            indices[valid_ind] = adata.var.loc[valid_ind, "symbol"].values.copy()
            adata.var.index = indices

        if np.sum(adata.var_names.isnull()) > 0:
            main_info(
                "Subsetting adata object and removing Nan columns from adata when converting gene names.",
                indent_level=1,
            )
            adata._inplace_subset_var(adata.var_names.notnull())
    return adata


def compute_gene_exp_fraction(X: scipy.sparse.spmatrix, threshold: float = 0.001) -> Tuple[np.ndarray, np.ndarray]:
    """Calculate fraction of each gene's count to total counts across cells and identify high fraction genes.

    Args:
        X: a sparse matrix containing gene expression data.
        threshold: lower bound for valid data. Defaults to 0.001.

    Returns:
        A tuple (frac, valid_ids) where frac is the fraction of each gene's count to total count and valid_ids is the
        indices of valid genes.
    """

    frac = X.sum(0) / X.sum()
    if issparse(X):
        frac = frac.A.reshape(-1, 1)

    valid_ids = np.where(frac > threshold)[0]

    return frac, valid_ids


# ---------------------------------------------------------------------------------------------------
# implmentation of Cooks' distance (but this is for Poisson distribution fitting)

# https://stackoverflow.com/questions/47686227/poisson-regression-in-statsmodels-and-r

# from __future__ import division, print_function

# https://stats.stackexchange.com/questions/356053/the-identity-link-function-does-not-respect-the-domain-of-the-gamma-
# family
def _weight_matrix(fitted_model: sm.Poisson) -> np.ndarray:
    """Calculates weight matrix in Poisson regression.

    Args:
        fitted_model: a fitted Poisson model

    Returns:
        A diagonal weight matrix in Poisson regression.
    """

    return np.diag(fitted_model.fittedvalues)


def _hessian(X: np.ndarray, W: np.ndarray) -> np.ndarray:
    """Hessian matrix calculated as -X'*W*X.

    Args:
        X: the matrix of covariates.
        W: the weight matrix.

    Returns:
        The result Hessian matrix.
    """

    return -np.dot(X.T, np.dot(W, X))


def _hat_matrix(X: np.ndarray, W: np.ndarray) -> np.ndarray:
    """Calculate hat matrix = W^(1/2) * X * (X'*W*X)^(-1) * X'*W^(1/2)

    Args:
        X: the matrix of covariates.
        W: the diagonal weight matrix

    Returns:
        The result hat matrix
    """

    # W^(1/2)
    Wsqrt = W ** (0.5)

    # (X'*W*X)^(-1)
    XtWX = -_hessian(X=X, W=W)
    XtWX_inv = np.linalg.inv(XtWX)

    # W^(1/2)*X
    WsqrtX = np.dot(Wsqrt, X)

    # X'*W^(1/2)
    XtWsqrt = np.dot(X.T, Wsqrt)

    return np.dot(WsqrtX, np.dot(XtWX_inv, XtWsqrt))


def cook_dist(model: sm.Poisson, X: np.ndarray, good: npt.ArrayLike) -> np.ndarray:
    """calculate Cook's distance

    Args:
        model: a fitted Poisson model.
        X: the matrix of covariates.
        good: the dispersion table for MSE calculation.

    Returns:
        The result Cook's distance.
    """

    # Weight matrix
    W = _weight_matrix(model)

    # Hat matrix
    H = _hat_matrix(X, W)
    hii = np.diag(H)  # Diagonal values of hat matrix # fit.get_influence().hat_matrix_diag

    # Pearson residuals
    r = model.resid_pearson

    # Cook's distance (formula used by R = (res/(1 - hat))^2 * hat/(dispersion * p))
    # Note: dispersion is 1 since we aren't modeling overdispersion

    resid = good.disp - model.predict(good)
    rss = np.sum(resid**2)
    MSE = rss / (good.shape[0] - 2)
    # use the formula from: https://www.mathworks.com/help/stats/cooks-distance.html
    cooks_d = r**2 / (2 * MSE) * hii / (1 - hii) ** 2  # (r / (1 - hii)) ** 2 *  / (1 * 2)

    return cooks_d


# ---------------------------------------------------------------------------------------------------
# preprocess utilities
def filter_genes_by_pattern(
    adata: anndata.AnnData,
    patterns: Tuple[str] = ("MT-", "RPS", "RPL", "MRPS", "MRPL", "ERCC-"),
    drop_genes: bool = False,
) -> Union[List[bool], None]:
    """Utility function to filter mitochondria, ribsome protein and ERCC spike-in genes, etc.

    Args:
        adata: an AnnData object.
        patterns: the patterns used to filter genes. Defaults to ("MT-", "RPS", "RPL", "MRPS", "MRPL", "ERCC-").
        drop_genes: whether inplace drop the genes from the AnnData object. Defaults to False.

    Returns:
        A list of indices of matched genes if `drop_genes` is False. Otherwise, returns none.
    """

    logger = LoggerManager.gen_logger("dynamo-utils")

    matched_genes = pd.Series(adata.var_names).str.startswith(patterns).to_list()
    logger.info(
        "total matched genes is " + str(sum(matched_genes)),
        indent_level=1,
    )
    if sum(matched_genes) > 0:
        if drop_genes:
            gene_bools = np.ones(adata.n_vars, dtype=bool)
            gene_bools[matched_genes] = False
            logger.info(
                "inplace subset matched genes ... ",
                indent_level=1,
            )
            # let us ignore the `inplace` parameter in pandas.Categorical.remove_unused_categories  warning.
            with warnings.catch_warnings():
                warnings.simplefilter("ignore")

                adata._inplace_subset_var(gene_bools)

            logger.finish_progress(progress_name="filter_genes_by_pattern")
            return None
        else:
            logger.finish_progress(progress_name="filter_genes_by_pattern")
            return matched_genes


def basic_stats(adata: anndata.AnnData) -> None:
    """Generate basic stats of the adata, including number of genes, number of cells, and number of mitochondria genes.

    Args:
        adata: an AnnData object.
    """

    adata.obs["nGenes"], adata.obs["nCounts"] = np.array((adata.X > 0).sum(1)), np.array((adata.X).sum(1))
    adata.var["nCells"], adata.var["nCounts"] = np.array((adata.X > 0).sum(0).T), np.array((adata.X).sum(0).T)
    if adata.var_names.inferred_type == "bytes":
        adata.var_names = adata.var_names.astype("str")
    mito_genes = adata.var_names.str.upper().str.startswith("MT-")

    if sum(mito_genes) > 0:
        try:
            adata.obs["pMito"] = np.array(adata.X[:, mito_genes].sum(1) / adata.obs["nCounts"].values.reshape((-1, 1)))
        except:  # noqa E722
            main_exception(
                "no mitochondria genes detected; looks like your var_names may be corrupted (i.e. "
                "include nan values). If you don't believe so, please report to us on github or "
                "via xqiu@wi.mit.edu"
            )
    else:
        adata.obs["pMito"] = 0


def unique_var_obs_adata(adata: anndata.AnnData) -> anndata.AnnData:
    """Function to make the obs and var attribute's index unique

    Args:
        adata: an AnnData object.

    Returns:
        The updated annData object.
    """

    adata.obs_names_make_unique()
    adata.var_names_make_unique()

    return adata


def convert_layers2csr(adata: anndata.AnnData) -> anndata.AnnData:
    """Function to convert a layer of sparse matrix to compressed csr_matrix.

    Args:
        adata: an AnnData object.

    Returns:
        The updated annData object.
    """

    for key in adata.layers.keys():
        adata.layers[key] = csr_matrix(adata.layers[key]) if not issparse(adata.layers[key]) else adata.layers[key]

    return adata


def merge_adata_attrs(adata_ori: AnnData, adata: AnnData, attr: Literal["var", "obs"]) -> AnnData:
    """Merge two adata objects.

    Args:
        adata_ori: an AnnData object to be merged into.
        adata: the AnnData object to be merged.
        attr: the attribution of adata to be merged, either "var" or "obs".

    Returns:
        The merged AnnData object.
    """

    def _merge_by_diff(origin_df: pd.DataFrame, diff_df: pd.DataFrame) -> pd.DataFrame:
        """Merge two DatafFames.

        Args:
            origin_df: the DataFrame to be merged into.
            diff_df: the DataFrame to be merged.

        Returns:
            The merged DataFrame.
        """

        _columns = set(diff_df.columns).difference(origin_df.columns)
        new_df = origin_df.merge(diff_df[_columns], how="left", left_index=True, right_index=True)
        return new_df.loc[origin_df.index, :]

    if attr == "var":
        adata_ori.var = _merge_by_diff(adata_ori.var, adata.var)
    elif attr == "obs":
        obs_df = _merge_by_diff(adata_ori.obs, adata.obs)
        if obs_df.shape[0] > adata_ori.n_obs:
            raise ValueError(
                "Left join generates more rows. Please check if you obs names are unique before calling this fucntion."
            )
        adata_ori.obs = obs_df
    return adata_ori


def get_inrange_shared_counts_mask(
    adata: anndata.AnnData, layers: List[str], min_shared_count: int, count_by: Literal["gene", "cells"] = "gene"
) -> np.ndarray:
    """Generate the mask showing the genes having counts more than the provided minimal count.

    Args:
        adata: an AnnData object.
        layers: the layers to be operated on.
        min_shared_count: the minimal shared number of counts for each genes across cell between layers.
        count_by: the count type of the data, either "gene: or "cells". Defaults to "gene".

    Raises:
        ValueError: invalid count type.

    Returns:
        The result mask showing the genes having counts more than the provided minimal count.
    """

    layers = list(set(layers).difference(["X", "matrix", "ambiguous", "spanning"]))
    # choose shared counts sum by row or columns based on type: `gene` or `cells`
    sum_dim_index = None
    ret_dim_index = None
    if count_by == "gene":
        sum_dim_index = 0
        ret_dim_index = 1
    elif count_by == "cells":
        sum_dim_index = 1
        ret_dim_index = 0
    else:
        raise ValueError("Not supported shared account type")

    if len(np.array(layers)) == 0:
        main_warning("No layers exist in adata, skipp filtering by shared counts")
        return np.repeat(True, adata.shape[ret_dim_index])

    layers = np.array(layers)[~pd.DataFrame(layers)[0].str.startswith("X_").values]

    _nonzeros, _sum = None, None

    # TODO fix bug: when some layers are sparse and some others are not (mixed sparse and ndarray), if the first one happens to be sparse,
    # dimension mismatch error will be raised; if the first layer (layers[0]) is not sparse, then the following loop works fine.
    # also check if layers2csr() function works
    for layer in layers:
        main_debug(adata.layers[layer].shape)
        main_debug("layer: %s" % layer)
        if issparse(adata.layers[layers[0]]):
            main_debug("when sparse, layer type:" + str(type(adata.layers[layer])))
            _nonzeros = adata.layers[layer] > 0 if _nonzeros is None else _nonzeros.multiply(adata.layers[layer] > 0)
        else:
            main_debug("when not sparse, layer type:" + str(type(adata.layers[layer])))

            _nonzeros = adata.layers[layer] > 0 if _nonzeros is None else _nonzeros * (adata.layers[layer] > 0)

    for layer in layers:
        if issparse(adata.layers[layers[0]]):
            _sum = (
                _nonzeros.multiply(adata.layers[layer])
                if _sum is None
                else _sum + _nonzeros.multiply(adata.layers[layer])
            )
        else:
            _sum = (
                np.multiply(_nonzeros, adata.layers[layer])
                if _sum is None
                else _sum + np.multiply(_nonzeros, adata.layers[layer])
            )

    return (
        np.array(_sum.sum(sum_dim_index).A1 >= min_shared_count)
        if issparse(adata.layers[layers[0]])
        else np.array(_sum.sum(sum_dim_index) >= min_shared_count)
    )


def clusters_stats(
    U: pd.DataFrame, S: pd.DataFrame, clusters_uid: np.ndarray, cluster_ix: np.ndarray, size_limit: int = 40
) -> Tuple[np.ndarray, np.ndarray]:
    """Calculate the averages per cluster for unspliced and spliced data.

    Args:
        U: the unspliced DataFrame.
        S: the spliced DataFrame.
        clusters_uid: the uid of the clusters.
        cluster_ix: the indices of the clusters in adata.obs.
        size_limit: the max number of members to be considered in a cluster during calculation. Defaults to 40.

    Returns:
        U_avgs: the average of clusters for unspliced data.
        S_avgs: the average of clusters for spliced data.
    """

    U_avgs = np.zeros((S.shape[1], len(clusters_uid)))
    S_avgs = np.zeros((S.shape[1], len(clusters_uid)))
    # avgU_div_avgS = np.zeros((S.shape[1], len(clusters_uid)))
    # slopes_by_clust = np.zeros((S.shape[1], len(clusters_uid)))

    for i, uid in enumerate(clusters_uid):
        cluster_filter = cluster_ix == i
        n_cells = np.sum(cluster_filter)
        if n_cells > size_limit:
            U_avgs[:, i], S_avgs[:, i] = (
                U[cluster_filter, :].mean(0),
                S[cluster_filter, :].mean(0),
            )
        else:
            U_avgs[:, i], S_avgs[:, i] = U.mean(0), S.mean(0)

    return U_avgs, S_avgs


def get_svr_filter(
    adata: anndata.AnnData, layer: str = "spliced", n_top_genes: int = 3000, return_adata: bool = False
) -> Union[anndata.AnnData, np.ndarray]:
    """Generate the mask showing the genes with valid svr scores.

    Args:
        adata: an AnnData object.
        layer: the layer to operate on. Defaults to "spliced".
        n_top_genes: number of top genes to be filtered. Defaults to 3000.
        return_adata: whether return an updated AnnData or the mask as an array. Defaults to False.

    Returns:
        adata: updated adata object with the mask.
        filter_bool: the filter mask as a bool array.
    """

    score_name = "score" if layer in ["X", "all"] else layer + "_score"
    valid_idx = np.where(np.isfinite(adata.var.loc[:, score_name]))[0]

    valid_table = adata.var.iloc[valid_idx, :]
    nth_score = np.sort(valid_table.loc[:, score_name])[::-1][np.min((n_top_genes - 1, valid_table.shape[0] - 1))]

    feature_gene_idx = np.where(valid_table.loc[:, score_name] >= nth_score)[0][:n_top_genes]
    feature_gene_idx = valid_idx[feature_gene_idx]

    if return_adata:
        adata.var.loc[:, "use_for_pca"] = False
        adata.var.loc[adata.var.index[feature_gene_idx], "use_for_pca"] = True
        res = adata
    else:
        filter_bool = np.zeros(adata.n_vars, dtype=bool)
        filter_bool[feature_gene_idx] = True
        res = filter_bool

    return res


def sz_util(
    adata: anndata.AnnData,
    layer: str,
    round_exprs: bool,
    method: Literal["mean-geometric-mean-total", "geometric", "median"],
    locfunc: Callable,
    total_layers: List[str] = None,
    CM: pd.DataFrame = None,
    scale_to: Union[float, None] = None,
) -> Tuple[pd.Series, pd.Series]:
    """Calculate the size factor for a given layer.

    Args:
        adata: an AnnData object.
        layer: the layer to operate on.
        round_exprs: whether the gene expression should be rounded into integers.
        method: the method used to calculate the expected total reads / UMI used in size factor calculation. Only
            `mean-geometric-mean-total` / `geometric` and `median` are supported. When `mean-geometric-mean-total` is
            used, size factors will be calculated using the geometric mean with given mean function. When `median` is
            used, `locfunc` will be replaced with `np.nanmedian`. When `mean` is used, `locfunc` will be replaced with
            `np.nanmean`. Defaults to "median".
        locfunc: the function to normalize the data.
        total_layers: the layer(s) that can be summed up to get the total mRNA. For example, ["spliced", "unspliced"],
            ["uu", "ul", "su", "sl"] or ["new", "old"], etc. Defaults to None.
        CM: the data to operate on, overriding the layer. Defaults to None.
        scale_to: the final total expression for each cell that will be scaled to. Defaults to None.

    Raises:
        NotImplementedError: method is invalid.

    Returns:
        A tuple (sfs, cell_total) where sfs is the size factors and cell_total is the initial cell size.
    """

    adata = adata.copy()

    if layer == "_total_" and "_total_" not in adata.layers.keys():
        if total_layers is not None:
            total_layers, _ = DKM.aggregate_layers_into_total(
                adata,
                total_layers=total_layers,
                extend_layers=False,
            )

    CM = DKM.select_layer_data(adata, layer) if CM is None else CM
    if CM is None:
        return None, None

    if round_exprs:
        main_info("rounding expression data of layer: %s during size factor calculation" % (layer))
        if issparse(CM):
            CM.data = np.round(CM.data, 0)
        else:
            CM = CM.round().astype("int")

    cell_total = CM.sum(axis=1).A1 if issparse(CM) else CM.sum(axis=1)
    cell_total += cell_total == 0  # avoid infinity value after log (0)

    if method in ["mean-geometric-mean-total", "geometric"]:
        sfs = cell_total / (np.exp(locfunc(np.log(cell_total))) if scale_to is None else scale_to)
    elif method == "median":
        sfs = cell_total / (np.nanmedian(cell_total) if scale_to is None else scale_to)
    elif method == "mean":
        sfs = cell_total / (np.nanmean(cell_total) if scale_to is None else scale_to)
    else:
        raise NotImplementedError(f"This method {method} is not supported!")

    return sfs, cell_total


def get_sz_exprs(
    adata: anndata.AnnData, layer: str, total_szfactor: Union[str, None] = None
) -> Tuple[np.ndarray, npt.ArrayLike]:
    """Get the size factor from an AnnData object.

    Args:
        adata: an AnnData object.
        layer: the layer for which to get the size factor.
        total_szfactor: the key-name for total size factor entry in `adata.obs`. If not None, would override the layer
            selected. Defaults to None.

    Returns:
        A tuple (szfactors, CM), where szfactors is the queried size factor and CM is the data of the layer
        corresponding to the size factor.
    """

    if layer == "raw":
        CM = adata.raw.X
        szfactors = adata.obs[layer + "Size_Factor"].values[:, None]
    elif layer == "X":
        CM = adata.X
        szfactors = adata.obs["Size_Factor"].values[:, None]
    elif layer == "protein":
        if "protein" in adata.obsm_keys():
            CM = adata.obsm[layer]
            szfactors = adata.obs["protein_Size_Factor"].values[:, None]
        else:
            CM, szfactors = None, None
    else:
        CM = adata.layers[layer]
        szfactors = adata.obs[layer + "_Size_Factor"].values[:, None]

    if total_szfactor is not None and total_szfactor in adata.obs.keys():
        szfactors = adata.obs[total_szfactor][:, None]
    elif total_szfactor is not None:
        main_warning("`total_szfactor` is not `None` and it is not in adata object.")

    return szfactors, CM


def normalize_mat_monocle(
    mat: np.ndarray,
    szfactors: np.ndarray,
    relative_expr: bool,
    pseudo_expr: int,
    norm_method: Callable = np.log1p,
) -> np.ndarray:
    """Normalize the given array for monocle recipe.

    Args:
        mat: the array to operate on.
        szfactors: the size factors corresponding to the array.
        relative_expr: whether we need to divide gene expression values first by
            size factor before normalization.
        pseudo_expr: a pseudocount added to the gene expression value before
            log/log2 normalization.
        norm_method: the method used to normalize data. Defaults to np.log1p.

    Returns:
        The normalized array.
    """

    if norm_method == np.log1p:
        pseudo_expr = 0
    if relative_expr:
        mat = mat.multiply(csr_matrix(1 / szfactors)) if issparse(mat) else mat / szfactors

    if pseudo_expr is None:
        pseudo_expr = 1

    if issparse(mat):
        mat.data = norm_method(mat.data + pseudo_expr) if norm_method is not None else mat.data
        if norm_method is not None and norm_method.__name__ == "Freeman_Tukey":
            mat.data -= 1
    else:
        mat = norm_method(mat + pseudo_expr) if norm_method is not None else mat

    return mat


def Freeman_Tukey(X: np.ndarray, inverse=False) -> np.ndarray:
    """perform Freeman-Tukey transform or inverse transform on the given array.

    Args:
        X: a matrix.
        inverse: whether to perform inverse Freeman-Tukey transform. Defaults to False.

    Returns:
        The transformed array.
    """

    if inverse:
        res = np.sqrt(X) + np.sqrt((X + 1))
    else:
        res = (X**2 - 1) ** 2 / (4 * X**2)

    return res


def anndata_bytestring_decode(adata_item: pd.DataFrame) -> None:
    """Decode contents of an annotation of an AnnData object inplace.

    Args:
        adata_item: an annotation of an AnnData object.
    """

    for key in adata_item.keys():
        df = adata_item[key]
        if df.dtype.name == "category" and areinstance(df.cat.categories, bytes):
            cat = [c.decode() for c in df.cat.categories]
            df.cat.rename_categories(cat, inplace=True)


def decode_index(adata_item: pd.DataFrame) -> None:
    """Decode indices of an annotation of an AnnData object inplace.

    Args:
        adata_item: an annotation of an AnnData object.
    """

    if areinstance(adata_item.index, bytes):
        index = {i: i.decode() for i in adata_item.index}
        adata_item.rename(index, inplace=True)


def decode(adata: anndata.AnnData) -> None:
    """Decode an AnnData object.

    Args:
        adata: an AnnData object.
    """

    decode_index(adata.obs)
    decode_index(adata.var)
    anndata_bytestring_decode(adata.obs)
    anndata_bytestring_decode(adata.var)


# ---------------------------------------------------------------------------------------------------
# pca


def _truncatedSVD_with_center(
    X: Union[csc_matrix, csr_matrix],
    n_components: int = 30,
    random_state: int = 0,
) -> Dict:
    """Center a sparse matrix and perform truncated SVD on it.

    It uses `scipy.sparse.linalg.LinearOperator` to express the centered sparse
    input by given matrix-vector and matrix-matrix products. Then truncated
    singular value decomposition (SVD) can be solved without calculating the
    individual entries of the centered matrix. The right singular vectors after
    decomposition represent the principal components. This function is inspired
    by the implementation of scanpy (https://github.com/scverse/scanpy).

    Args:
        X: The input sparse matrix to perform truncated SVD on.
        n_components: The number of components to keep. Default is 30.
        random_state: Seed for the random number generator. Default is 0.

    Returns:
        The transformed input matrix and a sklearn PCA object containing the
        right singular vectors and amount of variance explained by each
        principal component.
    """
    random_state = check_random_state(random_state)
    np.random.set_state(random_state.get_state())
    v0 = random_state.uniform(-1, 1, np.min(X.shape))
    n_components = min(n_components, X.shape[1] - 1)

    mean = X.mean(0)
    X_H = X.T.conj()
    mean_H = mean.T.conj()
    ones = np.ones(X.shape[0])[None, :].dot

    # Following callables implements different type of matrix calculation.
    def matvec(x):
        """Matrix-vector multiplication. Performs the operation X_centered*x
        where x is a column vector or an 1-D array."""
        return X.dot(x) - mean.dot(x)

    def matmat(x):
        """Matrix-matrix multiplication. Performs the operation X_centered*x
        where x is a matrix or ndarray."""
        return X.dot(x) - mean.dot(x)

    def rmatvec(x):
        """Adjoint matrix-vector multiplication. Performs the operation
        X_centered^H * x where x is a column vector or an 1-d array."""
        return X_H.dot(x) - mean_H.dot(ones(x))

    def rmatmat(x):
        """Adjoint matrix-matrix multiplication. Performs the operation
        X_centered^H * x where x is a matrix or ndarray."""
        return X_H.dot(x) - mean_H.dot(ones(x))

    # Construct the LinearOperator with callables above.
    X_centered = LinearOperator(
        shape=X.shape,
        matvec=matvec,
        matmat=matmat,
        rmatvec=rmatvec,
        rmatmat=rmatmat,
        dtype=X.dtype,
    )

    # Solve SVD without calculating individuals entries in LinearOperator.
    U, Sigma, VT = svds(X_centered, solver="arpack", k=n_components, v0=v0)
    Sigma = Sigma[::-1]
    U, VT = svd_flip(U[:, ::-1], VT[::-1])
    X_transformed = U * Sigma
    components_ = VT
    exp_var = np.var(X_transformed, axis=0)
    _, full_var = mean_variance_axis(X, axis=0)
    full_var = full_var.sum()

    result_dict = {
        "X_pca": X_transformed,
        "components_": components_,
        "explained_variance_ratio_": exp_var / full_var,
    }

    fit = PCA(
        n_components=n_components,
        random_state=random_state,
    )
    X_pca = result_dict["X_pca"]
    fit.mean_ = mean.A1.flatten()
    fit.components_ = result_dict["components_"]
    fit.explained_variance_ratio_ = result_dict["explained_variance_ratio_"]

    return fit, X_pca


def _pca_fit(
    X: np.ndarray,
    pca_func: Callable,
    n_components: int = 30,
    **kwargs,
) -> Tuple:
    """Apply PCA to the input data array X using the specified PCA function.

    Args:
        X: the input data array of shape (n_samples, n_features).
        pca_func: the PCA function to use, which should have a 'fit' and
            'transform' method, such as the PCA class or the IncrementalPCA
            class from sklearn.decomposition.
        n_components: the number of principal components to compute. If
            n_components is greater than or equal to the number of features in
            X, it will be set to n_features - 1 to avoid overfitting.
        **kwargs: any additional keyword arguments that will be passed to the
            PCA function.

    Returns:
        A tuple containing two elements:
            - The fitted PCA object, which has a 'fit' and 'transform' method.
            - The transformed array X_pca of shape (n_samples, n_components).
    """
    fit = pca_func(
        n_components=min(n_components, X.shape[1] - 1),
        **kwargs,
    ).fit(X)
    X_pca = fit.transform(X)
    return fit, X_pca


def pca(
    adata: AnnData,
    X_data: np.ndarray = None,
    n_pca_components: int = 30,
    pca_key: str = "X_pca",
    pcs_key: str = "PCs",
    genes_to_append: Union[List[str], None] = None,
    layer: Union[List[str], str, None] = None,
    svd_solver: Literal["randomized", "arpack"] = "randomized",
    random_state: int = 0,
    use_truncated_SVD_threshold: int = 500000,
    use_incremental_PCA: bool = False,
    incremental_batch_size: Optional[int] = None,
    return_all: bool = False,
) -> Union[AnnData, Tuple[AnnData, Union[PCA, TruncatedSVD], np.ndarray]]:
    """Perform PCA reduction for monocle recipe.

    When large dataset is used (e.g. 1 million cells are used), Incremental PCA
    is recommended to avoid the memory issue. When cell number is less than half
    a million, by default PCA or _truncatedSVD_with_center (use sparse matrix
    that doesn't explicitly perform centering) will be used. TruncatedSVD is the
    fastest method. Unlike other methods which will center the data first,  it
    performs SVD decomposition on raw input. Only use this when dataset is too
    large for other methods.

    Args:
        adata: an AnnData object.
        X_data: the data to perform dimension reduction on. Defaults to None.
        n_pca_components: number of PCA components reduced to. Defaults to 30.
        pca_key: the key to store the reduced data. Defaults to "X".
        pcs_key: the key to store the principle axes in feature space. Defaults
            to "PCs".
        genes_to_append: a list of genes should be inspected. Defaults to None.
        layer: the layer(s) to perform dimension reduction on. Would be
            overrided by X_data. Defaults to None.
        svd_solver: the svd_solver to solve svd decomposition in PCA.
        random_state: the seed used to initialize the random state for PCA.
        use_truncated_SVD_threshold: the threshold of observations to use
            truncated SVD instead of standard PCA for efficiency.
        use_incremental_PCA: whether to use Incremental PCA. Recommend enabling
            incremental PCA when dataset is too large to fit in memory.
        incremental_batch_size: The number of samples to use for each batch when
            performing incremental PCA. If batch_size is None, then batch_size
            is inferred from the data and set to 5 * n_features.
        return_all: whether to return the PCA fit model and the reduced array
            together with the updated AnnData object. Defaults to False.

    Raises:
        ValueError: layer provided is not invalid.
        ValueError: list of genes to append is invalid.

    Returns:
        The updated AnnData object with reduced data if `return_all` is False.
        Otherwise, a tuple (adata, fit, X_pca), where adata is the updated
        AnnData object, fit is the fit model for dimension reduction, and X_pca
        is the reduced array, will be returned.
    """

    # only use genes pass filter (based on use_for_pca) to perform dimension reduction.
    if X_data is None:
        if "use_for_pca" not in adata.var.keys():
            adata.var["use_for_pca"] = True

        if layer is None:
            X_data = adata.X[:, adata.var.use_for_pca.values]
        else:
            if "X" in layer:
                X_data = adata.X[:, adata.var.use_for_pca.values]
            elif "total" in layer:
                X_data = adata.layers["X_total"][:, adata.var.use_for_pca.values]
            elif "spliced" in layer:
                X_data = adata.layers["X_spliced"][:, adata.var.use_for_pca.values]
            elif "protein" in layer:
                X_data = adata.obsm["X_protein"]
            elif type(layer) is str:
                X_data = adata.layers["X_" + layer][:, adata.var.use_for_pca.values]
            else:
                raise ValueError(
                    f"your input layer argument should be either a `str` or a list that includes one of `X`, "
                    f"`total`, `protein` element. `Layer` currently is {layer}."
                )

        cm_genesums = X_data.sum(axis=0)
        valid_ind = np.logical_and(np.isfinite(cm_genesums), cm_genesums != 0)
        valid_ind = np.array(valid_ind).flatten()

        bad_genes = np.where(adata.var.use_for_pca)[0][~valid_ind]
        if genes_to_append is not None and len(adata.var.index[bad_genes].intersection(genes_to_append)) > 0:
            raise ValueError(
                f"The gene list passed to argument genes_to_append contains genes with no expression "
                f"across cells or non finite values. Please check those genes:"
                f"{set(bad_genes).intersection(genes_to_append)}!"
            )

        adata.var.iloc[bad_genes, adata.var.columns.tolist().index("use_for_pca")] = False
        X_data = X_data[:, valid_ind]

    if use_incremental_PCA:
        from sklearn.decomposition import IncrementalPCA

        fit, X_pca = _pca_fit(
            X_data,
            pca_func=IncrementalPCA,
            n_components=n_pca_components,
            batch_size=incremental_batch_size,
        )
    else:
        if adata.n_obs < use_truncated_SVD_threshold:
            if not issparse(X_data):
                fit, X_pca = _pca_fit(
                    X_data,
                    pca_func=PCA,
                    n_components=n_pca_components,
                    svd_solver=svd_solver,
                    random_state=random_state,
                )
            else:
                fit, X_pca = _truncatedSVD_with_center(
                    X_data,
                    n_components=n_pca_components,
                    random_state=random_state,
                )
        else:
            # TruncatedSVD is the fastest method we have. It doesn't center the
            # data. It only performs SVD decomposition, which is the second part
            # in our _truncatedSVD_with_center function.
            fit, X_pca = _pca_fit(
                X_data, pca_func=TruncatedSVD, n_components=n_pca_components + 1, random_state=random_state
            )
            # first columns is related to the total UMI (or library size)
            X_pca = X_pca[:, 1:]

    adata.obsm[pca_key] = X_pca
    if use_incremental_PCA or adata.n_obs < use_truncated_SVD_threshold:
        adata.uns[pcs_key] = fit.components_.T
        adata.uns["explained_variance_ratio_"] = fit.explained_variance_ratio_
    else:
        # first columns is related to the total UMI (or library size)
        adata.uns[pcs_key] = fit.components_.T[:, 1:]
<<<<<<< HEAD
        adata.uns["explained_variance_ratio_"] = fit.explained_variance_ratio_[1:]
    adata.uns["pca_mean"] = fit.mean_ if hasattr(fit, "mean_") else None
=======
        adata.uns[
            "explained_variance_ratio_"] = fit.explained_variance_ratio_[1:]
    adata.uns["pca_mean"] = fit.mean_ if hasattr(fit, "mean_") else np.zeros(X_data.shape[1])
>>>>>>> 2b9f302a

    if return_all:
        return adata, fit, X_pca
    else:
        return adata


def pca_genes(PCs: list, n_top_genes: int = 100) -> np.ndarray:
    """For each gene, if the gene is n_top in some principle component then it is valid. Return all such valid genes.

    Args:
        PCs: principle components(PC) of PCA
        n_top_genes: number of gene candidates in EACH PC. Defaults to 100.

    Returns:
        A bool array indicating whether the gene is valid.
    """

    valid_genes = np.zeros(PCs.shape[0], dtype=bool)
    for q in PCs.T:
        sorted_q = np.sort(np.abs(q))[::-1]
        is_pc_top_n = np.abs(q) > sorted_q[n_top_genes]
        valid_genes = np.logical_or(is_pc_top_n, valid_genes)
    return valid_genes


def top_pca_genes(
    adata: AnnData,
    pc_key: str = "PCs",
    n_top_genes: int = 100,
    pc_components: Union[int, None] = None,
    adata_store_key: str = "top_pca_genes",
) -> AnnData:
    """Define top genes as any gene that is ``n_top_genes`` in some principle component.

    Args:
        adata: an AnnData object.
        pc_key: component key stored in adata.uns. Defaults to "PCs".
        n_top_genes: number of top genes as valid top genes in each component. Defaults to 100.
        pc_components: number of top principle components to use. Defaults to None.
        adata_store_key: the key for storing pca genes. Defaults to "top_pca_genes".

    Raises:
        Exception: invalid pc_key.

    Returns:
        The AnnData object with top genes stored as values of adata.var[adata_store_key].
    """

    if pc_key in adata.uns.keys():
        Q = adata.uns[pc_key]
    elif pc_key in adata.varm.keys():
        Q = adata.varm[pc_key]
    else:
        raise Exception(f"No PC matrix {pc_key} found in neither .uns nor .varm.")
    if pc_components is not None:
        if type(pc_components) == int:
            Q = Q[:, :pc_components]
        elif type(pc_components) == list:
            Q = Q[:, pc_components]

    pcg = pca_genes(Q, n_top_genes=n_top_genes)
    genes = np.zeros(adata.n_vars, dtype=bool)
    if DKM.VAR_USE_FOR_PCA in adata.var.keys():
        genes[adata.var[DKM.VAR_USE_FOR_PCA]] = pcg
    else:
        genes = pcg
    main_info_insert_adata_var(adata_store_key, indent_level=2)
    adata.var[adata_store_key] = genes
    return adata


def add_noise_to_duplicates(adata: anndata.AnnData, basis: str = "pca") -> None:
    """Add noise to duplicated elements of the reduced array inplace.

    Args:
        adata: an AnnData object.
        basis: the type of dimension redduction. Defaults to "pca".
    """

    X_data = adata.obsm["X_" + basis]
    min_val = abs(X_data).min()

    n_obs, n_var = X_data.shape
    while True:
        _, index = np.unique(X_data, axis=0, return_index=True)
        duplicated_idx = np.setdiff1d(np.arange(n_obs), index)

        if len(duplicated_idx) == 0:
            adata.obsm["X_" + basis] = X_data
            break
        else:
            X_data[duplicated_idx, :] += np.random.normal(0, min_val / 1000, (len(duplicated_idx), n_var))


# ---------------------------------------------------------------------------------------------------
# labeling related


def collapse_species_adata(adata: anndata.AnnData) -> None:
    """Function to collapse the four species data, will be generalized to handle dual-datasets.

    Args:
        adata: an AnnData object.
    """

    (
        only_splicing,
        only_labeling,
        splicing_and_labeling,
    ) = DKM.allowed_layer_raw_names()

    if np.all([name in adata.layers.keys() for name in splicing_and_labeling]):
        if only_splicing[0] not in adata.layers.keys():
            adata.layers[only_splicing[0]] = adata.layers["su"] + adata.layers["sl"]
        if only_splicing[1] not in adata.layers.keys():
            adata.layers[only_splicing[1]] = adata.layers["uu"] + adata.layers["ul"]
        if only_labeling[0] not in adata.layers.keys():
            adata.layers[only_labeling[0]] = adata.layers["ul"] + adata.layers["sl"]
        if only_labeling[1] not in adata.layers.keys():
            adata.layers[only_labeling[1]] = adata.layers[only_labeling[0]] + adata.layers["uu"] + adata.layers["su"]

    return adata


def detect_experiment_datatype(adata: anndata.AnnData) -> Tuple[bool, bool, bool, bool]:
    """Tells what kinds of experiment data are stored in an AnnData object.

    Args:
        adata: an AnnData object.

    Returns:
        A tuple (has_splicing, has_labeling, splicing_labeling, has_protein), where has_splicing represents whether the
        object containing unspliced and spliced data, has_labeling represents whether the object containing new
        expression and total expression (i.e. labelling) data, splicing_labeling represents whether the object
        containing both splicing and labelling data, and has_protein represents whether the object containing protein
        data.
    """

    has_splicing, has_labeling, splicing_labeling, has_protein = (
        False,
        False,
        False,
        False,
    )

    layers = adata.layers.keys()
    if (
        len({"ul", "sl", "uu", "su"}.difference(layers)) == 0
        or len({"X_ul", "X_sl", "X_uu", "X_su"}.difference(layers)) == 0
    ):
        has_splicing, has_labeling, splicing_labeling = True, True, True
    elif (
        len({"unspliced", "spliced", "new", "total"}.difference(layers)) == 0
        or len({"X_unspliced", "X_spliced", "X_new", "X_total"}.difference(layers)) == 0
    ):
        has_splicing, has_labeling = True, True
    elif (
        len({"unspliced", "spliced"}.difference(layers)) == 0
        or len({"X_unspliced", "X_spliced"}.difference(layers)) == 0
    ):
        has_splicing = True
    elif len({"new", "total"}.difference(layers)) == 0 or len({"X_new", "X_total"}.difference(layers)) == 0:
        has_labeling = True

    if "protein" in adata.obsm.keys():
        has_protein = True

    return has_splicing, has_labeling, splicing_labeling, has_protein


def default_layer(adata: anndata.AnnData) -> str:
    """Returns the defualt layer preferred in a given AnnData object.

    Args:
        adata: an AnnData object.

    Returns:
        The key of the default layer.
    """

    has_splicing, has_labeling, splicing_labeling, _ = detect_experiment_datatype(adata)

    if has_splicing:
        if has_labeling:
            if len(set(adata.layers.keys()).intersection(["new", "total", "spliced", "unspliced"])) == 4:
                adata = collapse_species_adata(adata)
            default_layer = (
                "M_t" if "M_t" in adata.layers.keys() else "X_total" if "X_total" in adata.layers.keys() else "total"
            )
        else:
            default_layer = (
                "M_s"
                if "M_s" in adata.layers.keys()
                else "X_spliced"
                if "X_spliced" in adata.layers.keys()
                else "spliced"
            )
    else:
        default_layer = (
            "M_t" if "M_t" in adata.layers.keys() else "X_total" if "X_total" in adata.layers.keys() else "total"
        )

    return default_layer


def calc_new_to_total_ratio(adata: anndata.AnnData) -> Union[Tuple[np.ndarray, np.ndarray], Tuple[None, None]]:
    """Calculate the new to total ratio across cells. Note that NTR for the first time point in degradation approximates gamma/beta.

    Args:
        adata: an AnnData object.

    Returns:
        ntr: the new to total ratio of all genes for each cell. Returned if the object has labelling or splicing layers.
        var_ntr: the new to total ratio of all cells for each gene. Returned if the object has labelling or splicing
            layers.
    """

    if len({"new", "total"}.intersection(adata.layers.keys())) == 2:
        ntr = adata.layers["new"].sum(1) / adata.layers["total"].sum(1)
        ntr = ntr.A1 if issparse(adata.layers["new"]) else ntr

        var_ntr = adata.layers["new"].sum(0) / adata.layers["total"].sum(0)
        var_ntr = var_ntr.A1 if issparse(adata.layers["new"]) else var_ntr
    elif len({"uu", "ul", "su", "sl"}.intersection(adata.layers.keys())) == 4:
        new = adata.layers["ul"].sum(1) + adata.layers["sl"].sum(1)
        total = new + adata.layers["uu"].sum(1) + adata.layers["su"].sum(1)
        ntr = new / total

        ntr = ntr.A1 if issparse(adata.layers["uu"]) else ntr

        new = adata.layers["ul"].sum(0) + adata.layers["sl"].sum(0)
        total = new + adata.layers["uu"].sum(0) + adata.layers["su"].sum(0)
        var_ntr = new / total

        var_ntr = var_ntr.A1 if issparse(adata.layers["uu"]) else var_ntr
    elif len({"unspliced", "spliced"}.intersection(adata.layers.keys())) == 2:
        with warnings.catch_warnings():
            warnings.simplefilter("ignore")

            ntr = adata.layers["unspliced"].sum(1) / (adata.layers["unspliced"] + adata.layers["spliced"]).sum(1)
            var_ntr = adata.layers["unspliced"].sum(0) / (adata.layers["unspliced"] + adata.layers["spliced"]).sum(0)

        ntr = ntr.A1 if issparse(adata.layers["unspliced"]) else ntr
        var_ntr = var_ntr.A1 if issparse(adata.layers["unspliced"]) else var_ntr
    else:
        ntr, var_ntr = None, None

    return ntr, var_ntr


def scale(
    adata: AnnData,
    layers: Union[List[str], str, None] = None,
    scale_to_layer: Optional[str] = None,
    scale_to: float = 1e4,
) -> anndata.AnnData:
    """Scale layers to a particular total expression value, similar to `normalize_expr_data` function.

    Args:
        adata: an AnnData object.
        layers: the layers to scale. Defaults to None.
        scale_to_layer: use which layer to calculate a global scale factor. If None, calculate each layer's own scale
            factor and scale all layers to same total value. Defaults to None.
        scale_to: the total expression value that layers are scaled to. Defaults to 1e6.

    Returns:
        The scaled AnnData object.
    """

    if layers is None:
        layers = DynamoAdataKeyManager.get_available_layer_keys(adata, layers="all")
    has_splicing, has_labeling = detect_experiment_datatype(adata)[:2]

    if scale_to_layer is None:
        scale_to_layer = "total" if has_labeling else None
        scale = scale_to / adata.layers[scale_to_layer].sum(1)
    else:
        scale = None

    for layer in layers:
        # if scale is None:
        scale = scale_to / adata.layers[layer].sum(1)
        adata.layers[layer] = csr_matrix(adata.layers[layer].multiply(scale))

    return adata


# ---------------------------------------------------------------------------------------------------
# ERCC related


def relative2abs(
    adata: anndata.AnnData,
    dilution: float,
    volume: float,
    from_layer: Union[str, None] = None,
    to_layers: Union[str, List[str], None] = None,
    mixture_type: Literal[1, 2] = 1,
    ERCC_controls: Union[np.ndarray, None] = None,
    ERCC_annotation: Union[pd.DataFrame, None] = None,
) -> anndata.AnnData:
    """Converts FPKM/TPM data to transcript counts using ERCC spike-in.

    This is based on the relative2abs function from monocle 2 (Qiu, et. al, Nature Methods, 2017).

    Args:
        adata: an Annodata object.
        dilution: the dilution of the spikein transcript in the lysis reaction mix. Default is 40, 000. The number of
            spike-in transcripts per single-cell lysis reaction was calculated from.
        volume: the approximate volume of the lysis chamber (nanoliters).
        from_layer: the layer in which the ERCC TPM values will be used as the covariate for the ERCC based linear
            regression. Defaults to None.
        to_layers: the layers that our ERCC based transformation will be applied to. Defaults to None.
        mixture_type: the type of spikein transcripts from the spikein mixture added in the experiments. Note that m/c
            we inferred are also based on mixture 1. Defaults to 1.
        ERCC_controls: the FPKM/TPM matrix for each ERCC spike-in transcript in the cells if user wants to perform the
            transformation based on their spike-in data. Note that the row and column names should match up with the
            ERCC_annotation and relative_exprs_matrix respectively. Defaults to None.
        ERCC_annotation: the ERCC_annotation matrix from illumina USE GUIDE which will be ued for calculating the ERCC
            transcript copy number for performing the transformation. Defaults to None.

    Raises:
        Exception: the number of ERCC gene in `ERCC_annotation["ERCC ID"]` is not enough.
        Exception: the layers specified in to_layers are invalid.

    Returns:
        An adata object with the data specified in the to_layers transformed into absolute counts.
    """

    if ERCC_annotation is None:
        ERCC_annotation = pd.read_csv(
            "https://www.dropbox.com/s/cmiuthdw5tt76o5/ERCC_specification.txt?dl=1",
            sep="\t",
        )

    ERCC_id = ERCC_annotation["ERCC ID"]

    ERCC_id = adata.var_names.intersection(ERCC_id)
    if len(ERCC_id) < 10 and ERCC_controls is None:
        raise Exception("The adata object you provided has less than 10 ERCC genes.")

    if to_layers is not None:
        to_layers = [to_layers] if to_layers is str else to_layers
        to_layers = list(set(adata.layers.keys()).intersection(to_layers))
        if len(to_layers) == 0:
            raise Exception(
                f"The layers {to_layers} that will be converted to absolute counts doesn't match any layers"
                f"from the adata object."
            )

    mixture_name = (
        "concentration in Mix 1 (attomoles/ul)" if mixture_type == 1 else "concentration in Mix 2 (attomoles/ul)"
    )
    ERCC_annotation["numMolecules"] = ERCC_annotation.loc[:, mixture_name] * (
        volume * 10 ** (-3) * 1 / dilution * 10 ** (-18) * 6.02214129 * 10 ** (23)
    )

    ERCC_annotation["rounded_numMolecules"] = ERCC_annotation["numMolecules"].astype(int)

    if from_layer in [None, "X"]:
        X, X_ercc = (
            adata.X,
            adata[:, ERCC_id].X if ERCC_controls is None else ERCC_controls,
        )
    else:
        X, X_ercc = (
            adata.layers[from_layer],
            adata[:, ERCC_id] if ERCC_controls is None else ERCC_controls,
        )

    logged = False if X.max() > 100 else True

    if not logged:
        X, X_ercc = (
            np.log1p(X.A) if issparse(X_ercc) else np.log1p(X),
            np.log1p(X_ercc.A) if issparse(X_ercc) else np.log1p(X_ercc),
        )
    else:
        X, X_ercc = (
            X.A if issparse(X_ercc) else X,
            X_ercc.A if issparse(X_ercc) else X_ercc,
        )

    y = np.log1p(ERCC_annotation["numMolecules"])

    for i in range(adata.n_obs):
        X_i, X_ercc_i = X[i, :], X_ercc[i, :]

        X_i, X_ercc_i = sm.add_constant(X_i), sm.add_constant(X_ercc_i)
        res = sm.RLM(y, X_ercc_i).fit()
        k, b = res.params[::-1]

        if to_layers is None:
            X = adata.X
            logged = False if X.max() > 100 else True

            if not logged:
                X_i = np.log1p(X[i, :].A) if issparse(X) else np.log1p(X[i, :])
            else:
                X_i = X[i, :].A if issparse(X) else X[i, :]

            res = k * X_i + b
            res = res if logged else np.expm1(res)
            adata.X[i, :] = csr_matrix(res) if issparse(X) else res
        else:
            for cur_layer in to_layers:
                X = adata.layers[cur_layer]

                logged = False if X.max() > 100 else True
                if not logged:
                    X_i = np.log1p(X[i, :].A) if issparse(X) else np.log1p(X[i, :])
                else:
                    X_i = X[i, :].A if issparse(X) else X[i, :]

                res = k * X_i + b if logged else np.expm1(k * X_i + b)
                adata.layers[cur_layer][i, :] = csr_matrix(res) if issparse(X) else res


# ---------------------------------------------------------------------------------------------------
# coordinate/vector space operations


def affine_transform(X: npt.ArrayLike, A: npt.ArrayLike, b: npt.ArrayLike) -> np.ndarray:
    """Perform affine trasform on an array.

    Args:
        X: the array to tranform.
        A: the scaling/rotation/shear matrix.
        b: the transformation matrix.

    Returns:
        The result array.
    """

    X = np.array(X)
    A = np.array(A)
    b = np.array(b)
    return (A @ X.T).T + b


def gen_rotation_2d(degree: float) -> np.ndarray:
    """Calculate the 2D rotation transform matrix for given rotation in degrees.

    Args:
        degree: the degrees to rotate.

    Returns:
        The rotation matrix.
    """

    from math import cos, radians, sin

    rad = radians(degree)
    R = [
        [cos(rad), -sin(rad)],
        [sin(rad), cos(rad)],
    ]
    return np.array(R)<|MERGE_RESOLUTION|>--- conflicted
+++ resolved
@@ -1041,14 +1041,8 @@
     else:
         # first columns is related to the total UMI (or library size)
         adata.uns[pcs_key] = fit.components_.T[:, 1:]
-<<<<<<< HEAD
         adata.uns["explained_variance_ratio_"] = fit.explained_variance_ratio_[1:]
-    adata.uns["pca_mean"] = fit.mean_ if hasattr(fit, "mean_") else None
-=======
-        adata.uns[
-            "explained_variance_ratio_"] = fit.explained_variance_ratio_[1:]
     adata.uns["pca_mean"] = fit.mean_ if hasattr(fit, "mean_") else np.zeros(X_data.shape[1])
->>>>>>> 2b9f302a
 
     if return_all:
         return adata, fit, X_pca

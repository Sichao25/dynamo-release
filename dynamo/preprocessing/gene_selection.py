import warnings
from typing import Dict, List, Optional, Tuple, Union

from numpy import ndarray

try:
    from typing import Literal
except ImportError:
    from typing_extensions import Literal

import anndata
import numpy as np
import pandas as pd
import scipy.sparse
from anndata import AnnData
from scipy.sparse import csr_matrix, issparse

from ..configuration import DKM
from ..dynamo_logger import (
    LoggerManager,
    main_critical,
    main_debug,
    main_info,
    main_info_insert_adata_uns,
    main_info_insert_adata_var,
    main_warning,
)
from .pca import pca
from .utils import (
    compute_gene_exp_fraction,
    get_gene_selection_filter,
    get_nan_or_inf_data_bool_mask,
    get_svr_filter,
    merge_adata_attrs,
    seurat_get_mean_var,
)


def calc_Gini(adata: AnnData, layers: Union[Literal["all"], List[str]] = "all") -> AnnData:
    """Calculate the Gini coefficient of a numpy array.
    https://github.com/thomasmaxwellnorman/perturbseq_demo/blob/master/perturbseq/util.py

    Args:
        adata: an AnnData object
        layers: the layer(s) to be normalized. Defaults to "all".

    Returns:
        An updated anndata object with gini score for the layers (include .X) in the corresponding var columns
        (layer + '_gini').
    """

    # From: https://github.com/oliviaguest/gini
    # based on bottom eq: http://www.statsdirect.com/help/content/image/stat0206_wmf.gif
    # from: http://www.statsdirect.com/help/default.htm#nonparametric_methods/gini.htm

    layers = DKM.get_available_layer_keys(adata, layers)

    def _compute_gini(CM):
        # convert to dense array if sparse
        if issparse(CM):
            CM = CM.toarray()

        # shift all values to be non-negative
        CM -= np.min(CM)

        # add small constant to avoid zeros
        CM = CM.astype(float) + 0.0000001  # values cannot be 0

        # sort values along axis 0
        CM = np.sort(CM, axis=0)

        # compute index array
        n = CM.shape[0]
        index = 2 * (np.arange(1, n + 1)) - n - 1

        # compute Gini coefficient for each feature
        gini = (np.sum(index[:, np.newaxis] * CM, axis=0)) / (n * np.sum(CM, axis=0))

        return gini

    for layer in layers:
        if layer == "raw":
            CM = adata.raw.X
        elif layer == "X":
            CM = adata.X
        elif layer == "protein":
            if "protein" in adata.obsm_keys():
                CM = adata.obsm[layer]
            else:
                continue
        else:
            CM = adata.layers[layer]

        var_gini = _compute_gini(CM)
        adata.var[layer + "_gini"] = var_gini

    return adata


def select_genes_monocle(
    adata: AnnData,
    layer: str = DKM.X_LAYER,
    keep_filtered: bool = True,
    n_top_genes: int = 2000,
    sort_by: Literal["gini", "cv_dispersion", "fano_dispersion"] = "cv_dispersion",
    exprs_frac_for_gene_exclusion: float = 1,
    genes_to_exclude: Union[List[str], None] = None,
    SVRs_kwargs: dict = {},
):
    """Select genes based on monocle recipe.

    This version is here for modularization of preprocessing, so that users may try combinations of different
    preprocessing procedures in Preprocessor.

    Args:
        adata: an AnnData object.
        layer: The data from a particular layer (include X) used for feature selection. Defaults to "X".
        keep_filtered: Whether to keep genes that don't pass the filtering in the adata object. Defaults to True.
        n_top_genes: the number of top genes based on scoring method (specified by sort_by) will be selected as feature
            genes. Defaults to 2000.
        sort_by: the sorting methods to be used to select genes. Should be one of the gini index or
            dispersion of coefficient variation or fano. Defaults to cv_dispersion.
        exprs_frac_for_gene_exclusion: threshold of fractions for high fraction genes. Defaults to 1.
        genes_to_exclude: genes that are excluded from evaluation. Defaults to None.
        SVRs_kwargs: kwargs for `SVRs`. Defaults to {}.

    Raises:
        NotImplementedError: the 'sort_by' algorithm is invalid/unsupported.
    """

    filter_bool = (
        adata.var["pass_basic_filter"]
        if "pass_basic_filter" in adata.var.columns
        else np.ones(adata.shape[1], dtype=bool)
    )

    if adata.shape[1] <= n_top_genes:
        filter_bool = np.ones(adata.shape[1], dtype=bool)
    else:
        if sort_by == "gini":
            if layer + "_gini" is not adata.var.keys():
                calc_Gini(adata)
            filter_bool = get_gene_selection_filter(
                adata.var[layer + "_gini"][filter_bool], n_top_genes=n_top_genes, basic_filter=filter_bool
            )
        elif sort_by == "cv_dispersion" or sort_by == "fano_dispersion":
            if not any("velocyto_SVR" in key for key in adata.uns.keys()):
                calc_dispersion_by_svr(
                    adata,
                    layers=layer,
                    filter_bool=filter_bool,
                    algorithm=sort_by,
                    **SVRs_kwargs,
                )
            filter_bool = get_svr_filter(adata, layer=layer, n_top_genes=n_top_genes, return_adata=False)
        else:
            raise NotImplementedError(f"The algorithm {sort_by} is invalid/unsupported")

    invalid_ids = []
    # filter genes by gene expression fraction as well
    if "frac" not in adata.var.keys():
        adata.var["frac"], invalid_ids = compute_gene_exp_fraction(X=adata.X, threshold=exprs_frac_for_gene_exclusion)

    genes_to_exclude = (
        list(adata.var_names[invalid_ids])
        if genes_to_exclude is None
        else genes_to_exclude + list(adata.var_names[invalid_ids])
    )
    if genes_to_exclude is not None and len(genes_to_exclude) > 0:
        adata_exclude_genes = adata.var.index.intersection(genes_to_exclude)
        adata.var.loc[adata_exclude_genes, "use_for_pca"] = False

    if keep_filtered:
        adata.var["use_for_pca"] = filter_bool
    else:
        adata._inplace_subset_var(filter_bool)
        adata.var["use_for_pca"] = True

    adata.uns["feature_selection"] = sort_by


def calc_dispersion_by_svr(
    adata_ori: AnnData,
    filter_bool: Union[np.ndarray, None] = None,
    layers: str = "X",
    algorithm: Literal["cv_dispersion", "fano_dispersion"] = "cv_dispersion",
    use_all_genes_cells: bool = False,
    **SVRs_kwargs,
) -> AnnData:
    """Support Vector Regression to identify highly variable genes.

    This function is modified from https://github.com/velocyto-team/velocyto.py/blob/master/velocyto/analysis.py

    Args:
        adata_ori: an AnnData object
        filter_bool: A boolean array from the user to select genes for downstream analysis. Defaults to None.
        layers: The layer(s) to be used for calculating dispersion score via support vector regression (SVR). Defaults
            to "X".
        algorithm: Method of calculating mean and coefficient of variation, either "cv_dispersion" or "fano_dispersion"
        sort_inverse: whether to sort genes from less noisy to more noisy (to use for size estimation not for feature
            selection). Defaults to False.
        use_all_genes_cells: A logic flag to determine whether all cells and genes should be used for the size factor
            calculation. Defaults to False.

    Returns:
        An updated annData object with `log_m`, `log_cv`, `score` added to .obs columns and `SVR` added to uns attribute
        as a new key.
    """

    layers = DKM.get_available_layer_keys(adata_ori, layers)
    winsorize = SVRs_kwargs.get("winsorize", False)
    winsor_perc = SVRs_kwargs.get("winsor_perc", (1, 99.5))
    svr_gamma = SVRs_kwargs.pop("svr_gamma", None)
    sort_inverse = SVRs_kwargs.pop("sort_inverse", False)

    if use_all_genes_cells:
        # let us ignore the `inplace` parameter in pandas.Categorical.remove_unused_categories  warning.
        with warnings.catch_warnings():
            warnings.simplefilter("ignore")
            adata = adata_ori[:, filter_bool].copy() if filter_bool is not None else adata_ori
    else:
        cell_inds = adata_ori.obs.use_for_pca if "use_for_pca" in adata_ori.obs.columns else adata_ori.obs.index
        filter_list = ["use_for_pca", "pass_basic_filter"]
        filter_checker = [i in adata_ori.var.columns for i in filter_list]
        which_filter = np.where(filter_checker)[0]

        gene_inds = adata_ori.var[filter_list[which_filter[0]]] if len(which_filter) > 0 else adata_ori.var.index

        # let us ignore the `inplace` parameter in pandas.Categorical.remove_unused_categories  warning.
        with warnings.catch_warnings():
            warnings.simplefilter("ignore")
            adata = adata_ori[cell_inds, gene_inds].copy()

    for layer in layers:
        valid_CM, detected_bool = get_vaild_CM(adata, layer, **SVRs_kwargs)
        if valid_CM is None:
            continue

        mean, cv = get_mean_cv(adata, valid_CM, algorithm, winsorize, winsor_perc)
        fitted_fun, svr_gamma = get_prediction_by_svr(mean, cv, svr_gamma)
        score = cv - fitted_fun(mean)
        if sort_inverse:
            score = -score

        # Now we can get "SVR" from get_prediction_by_svr
        key = "velocyto_SVR" if layer == "raw" or layer == "X" else layer + "_velocyto_SVR"
        adata_ori.uns[key] = {"mean": mean, "cv": cv, "svr_gamma": svr_gamma}

        prefix = "" if layer == "X" else layer + "_"
        (adata.var[prefix + "log_m"], adata.var[prefix + "log_cv"], adata.var[prefix + "score"],) = (
            np.nan,
            np.nan,
            -np.inf,
        )
        (
            adata.var.loc[detected_bool, prefix + "log_m"],
            adata.var.loc[detected_bool, prefix + "log_cv"],
            adata.var.loc[detected_bool, prefix + "score"],
        ) = (
            np.array(mean).flatten(),
            np.array(cv).flatten(),
            np.array(score).flatten(),
        )

    adata_ori = merge_adata_attrs(adata_ori, adata, attr="var")

    return adata_ori


def get_vaild_CM(
    adata: AnnData,
    layer: str = "X",
    relative_expr: bool = True,
    total_szfactor: str = "total_Size_Factor",
    min_expr_cells: int = 0,
    min_expr_avg: int = 0,
    max_expr_avg: int = np.inf,
    winsorize: bool = False,
    winsor_perc: Tuple[float, float] = (1, 99.5),
):
    """Find a valid CM that is the data of the layer corresponding to the size factor.

    Args:
        adata: an AnnData object.
        layer: The data from a particular layer (include X) used for feature selection. Defaults to "X".
        relative_expr: A logic flag to determine whether we need to divide gene expression values first by size factor
            before run SVR. Defaults to True.
        total_szfactor: The column name in the .obs attribute that corresponds to the size factor for the total mRNA.
            Defaults to "total_Size_Factor".
        min_expr_cells: minimum number of cells that express the gene for it to be considered in the fit. Defaults to 0.
        min_expr_avg: The minimum average of genes across cells required for gene to be selected for SVR analyses.
            Defaults to 0.
        max_expr_avg: The maximum average of genes across cells required for gene to be selected for SVR analyses. Genes
            with average gene expression larger than this value will be treated as house-keeping/outlier genes. Defaults
            to np.inf.
        winsorize: Weather to winsorize the data for the cv vs mean model. Defaults to False.
        winsor_perc: the up and lower bound of the winsorization. Defaults to (1, 99.5).

    Returns:
        An updated annData object with `log_m`, `log_cv`, `score` added to .obs columns and `SVR` added to uns attribute
        as a new key.
    """

    CM = None
    if layer == "raw":
        CM = adata.X.copy() if adata.raw is None else adata.raw
        szfactors = (
            adata.obs[layer + "_Size_Factor"].values[:, None]
            if adata.raw.X is not None
            else adata.obs["Size_Factor"].values[:, None]
        )
    elif layer == "X":
        CM = adata.X.copy()
        szfactors = adata.obs["Size_Factor"].values[:, None]
    elif layer == "protein":
        if "protein" in adata.obsm_keys():
            CM = adata.obsm["protein"].copy()
            szfactors = adata.obs[layer + "_Size_Factor"].values[:, None]
    else:
        CM = adata.layers[layer].copy()
        szfactors = (
            adata.obs[layer + "_Size_Factor"].values[:, None] if layer + "_Size_Factor" in adata.obs.columns else None
        )

    if total_szfactor is not None and total_szfactor in adata.obs.keys():
        szfactors = adata.obs[total_szfactor].values[:, None] if total_szfactor in adata.obs.columns else None

    if szfactors is not None and relative_expr:
        if issparse(CM):
            from sklearn.utils import sparsefuncs

            sparsefuncs.inplace_row_scale(CM, 1 / szfactors)
        else:
            CM /= szfactors

    if winsorize:
        if min_expr_cells <= ((100 - winsor_perc[1]) * CM.shape[0] * 0.01):
            min_expr_cells = int(np.ceil((100 - winsor_perc[1]) * CM.shape[1] * 0.01)) + 2

    detected_bool = np.array(
        ((CM > 0).sum(0) >= min_expr_cells) & (CM.mean(0) <= max_expr_avg) & (CM.mean(0) >= min_expr_avg)
    ).flatten()

    return CM[:, detected_bool], detected_bool


def get_mean_cv(
    adata: AnnData,
    valid_CM: Union[np.ndarray, scipy.sparse.csr_matrix, scipy.sparse.csc_matrix, scipy.sparse.coo_matrix],
    algorithm: Literal["cv_dispersion", "fano_dispersion"] = "cv_dispersion",
    winsorize: bool = False,
    winsor_perc: Tuple[float, float] = (1, 99.5),
) -> AnnData:
    """Find the mean and coefficient of variation of gene expression.

    Args:
        adata: an AnnData object
        algorithm: Method of calculating mean and coefficient of variation, either fano_dispersion or cv_dispersion.
        valid_CM: Gene expression matrix to be used in a downstream analysis.
        winsorize: Whether to winsorize the data for the cv vs mean model. Defaults to False.
        winsor_perc: The up and lower bound of the winsorization. Defaults to (1, 99.5).

    Returns:
        mean: the array dataset that contains mean values of gene expression.
        cv: the array dataset with coefficient of variation of gene expression.
    """

    if algorithm == "fano_dispersion":
        (gene_counts_stats, gene_fano_parameters) = get_highvar_genes_sparse(adata, valid_CM)
        mean = np.array(gene_counts_stats["mean"]).flatten()[:, None]
        cv = np.array(gene_counts_stats["fano"]).flatten()
        return mean, cv
    elif algorithm == "cv_dispersion":
        if winsorize:
            down, up = (
                np.percentile(valid_CM.toarray(), winsor_perc, 0)
                if issparse(valid_CM)
                else np.percentile(valid_CM, winsor_perc, 0)
            )
            Sfw = (
                np.clip(valid_CM.toarray(), down[None, :], up[None, :])
                if issparse(valid_CM)
                else np.percentile(valid_CM, winsor_perc, 0)
            )
            mu = Sfw.mean(0)
            sigma = Sfw.std(0, ddof=1)
        else:
            mu = np.array(valid_CM.mean(0)).flatten()
            sigma = (
                np.array(
                    np.sqrt(
                        (valid_CM.multiply(valid_CM).mean(0).A1 - mu**2)
                        # * (adata.n_obs)
                        # / (adata.n_obs - 1)
                    )
                )
                if issparse(valid_CM)
                else valid_CM.std(0, ddof=1)
            )

        cv = sigma / mu
        log_m = np.array(np.log2(mu)).flatten()
        log_cv = np.array(np.log2(cv)).flatten()
        log_m[mu == 0], log_cv[mu == 0] = 0, 0
        return log_m[:, None], log_cv
    else:
        raise ValueError(f"The algorithm {algorithm} is not existed")


def get_prediction_by_svr(ground: np.ndarray, target: np.ndarray, svr_gamma: Optional[float] = None):
    """This function will return the base class for estimators that use libsvm as backing library.

    Args:
        ground: the training array dataset that contains mean values of gene expression.
        target: the target array dataset with coefficient of variation of gene expression.
        mean: the mean value to estimate a value of svr_gamma.
        svr_gamma: the gamma hyperparameter of the SVR. Defaults to None.

    Returns:
        A fitted SVM model according to the given training and target data.
    """
    from sklearn.svm import SVR

    if svr_gamma is None:
        svr_gamma = 150.0 / len(ground)

    # Fit the Support Vector Regression
    clf = SVR(gamma=svr_gamma)
    clf.fit(ground, target)
    return clf.predict, svr_gamma


# Highly variable gene selection function:
def get_highvar_genes_sparse(
    adata: AnnData,
    expression: Union[
        np.ndarray,
        scipy.sparse.csr_matrix,
        scipy.sparse.csc_matrix,
        scipy.sparse.coo_matrix,
    ],
    expected_fano_threshold: Optional[float] = None,
    numgenes: Optional[int] = None,
    minimal_mean: float = 0.5,
    save_key: Optional[str] = None,
) -> Tuple[pd.DataFrame, Dict]:
    """Find highly-variable genes in sparse single-cell data matrices.

    Args:
        adata: an AnnData object
        expression: Gene expression matrix
        expected_fano_threshold: Optionally can be used to set a manual dispersion threshold (for definition of
            "highly-variable")
        numgenes: Optionally can be used to find the n most variable genes
        minimal_mean: Sets a threshold on the minimum mean expression to consider
        save_key: the key to store the fano calculation results

    Returns:
        gene_counts_stats: Results dataframe containing pertinent information for each gene
        gene_fano_parameters: Additional informative dictionary (w/ records of dispersion for each gene, threshold,
        etc.)
    """
    gene_mean = np.array(expression.mean(axis=0)).astype(float).reshape(-1)
    E2 = expression.copy()
    E2.data **= 2
    gene2_mean = np.array(E2.mean(axis=0)).reshape(-1)
    gene_var = pd.Series(gene2_mean - (gene_mean**2))
    del E2
    gene_mean = pd.Series(gene_mean)
    gene_fano = gene_var / gene_mean

    # Find parameters for expected fano line -- this line can be non-linear...
    top_genes = gene_mean.sort_values(ascending=False)[:20].index
    A = (np.sqrt(gene_var) / gene_mean)[top_genes].min()

    w_mean_low, w_mean_high = gene_mean.quantile([0.10, 0.90])
    w_fano_low, w_fano_high = gene_fano.quantile([0.10, 0.90])
    winsor_box = (
        (gene_fano > w_fano_low) & (gene_fano < w_fano_high) & (gene_mean > w_mean_low) & (gene_mean < w_mean_high)
    )
    fano_median = gene_fano[winsor_box].median()
    B = np.sqrt(fano_median)

    gene_expected_fano = (A**2) * gene_mean + (B**2)
    fano_ratio = gene_fano / gene_expected_fano

    # Identify high var genes
    if numgenes is not None:
        highvargenes = fano_ratio.sort_values(ascending=False).index[:numgenes]
        high_var_genes_ind = fano_ratio.index.isin(highvargenes)
        T = None
    else:
        if not expected_fano_threshold:
            T = 1.0 + gene_fano[winsor_box].std()
        else:
            T = expected_fano_threshold

        high_var_genes_ind = (fano_ratio > T) & (gene_mean > minimal_mean)

    gene_counts_stats = pd.DataFrame(
        {
            "mean": gene_mean,
            "var": gene_var,
            "fano": gene_fano,
            "expected_fano": gene_expected_fano,
            "high_var": high_var_genes_ind,
            "fano_ratio": fano_ratio,
        }
    )
    gene_fano_parameters = {
        "A": A,
        "B": B,
        "T": T,
        "minimal_mean": minimal_mean,
    }

    if save_key is not None:
        LoggerManager.main_logger.info_insert_adata(save_key, "varm")
        gene_counts_stats.set_index(adata.var.index, inplace=True)
        adata.varm[save_key] = gene_counts_stats
    return gene_counts_stats, gene_fano_parameters


def select_genes_by_seurat_recipe(
    adata: AnnData,
    layer: str = DKM.X_LAYER,
    nan_replace_val: Union[float, None] = None,
    n_top_genes: int = 2000,
    algorithm: Literal["seurat_dispersion", "fano_dispersion"] = "seurat_dispersion",
    chunk_size: Optional[int] = None,
    seurat_min_disp: Union[float, None] = None,
    seurat_max_disp: Union[float, None] = None,
    seurat_min_mean: Union[float, None] = None,
    seurat_max_mean: Union[float, None] = None,
    gene_names: Union[List[str], None] = None,
    var_filter_key: str = "pass_basic_filter",
    inplace: bool = False,
    initial_dtype: Optional[type] = None,
) -> None:
    """A general function for feature genes selection.

    Preprocess adata and dispatch to different filtering methods, and eventually set keys in anndata to denote which
    genes are wanted in downstream analysis.

    Args:
        adata: an AnnData object.
        layer: the key of a sparse matrix in adata. Defaults to DKM.X_LAYER.
        nan_replace_val: your choice of value to replace values in layer. Defaults to None.
        n_top_genes: number of genes to select as highly variable genes. Defaults to 2000.
        algorithm: a method for selecting genes; Only support "seurat_dispersion" for now.
        chunk_size: the size of chunked data. Defaults to None.
        seurat_min_disp: seurat dispersion min cutoff. Defaults to None.
        seurat_max_disp: seurat dispersion max cutoff. Defaults to None.
        seurat_min_mean: seurat mean min cutoff. Defaults to None.
        seurat_max_mean: seurat mean max cutoff. Defaults to None.
        gene_names: name of genes to be selected. Defaults to None.
        var_filter_key: filter gene names based on the key defined in adata.var before gene selection. Defaults to
            "pass_basic_filter".
        inplace: when inplace is True, subset adata according to selected genes. Defaults to False.
        initial_dtype: the data type when initializing a new array. Should be one of the float type.

    Raises:
        NotImplementedError: the recipe is invalid/unsupported.
    """

    if initial_dtype is None:
        initial_dtype = adata.X.dtype if adata.X.dtype == np.float32 or adata.X.dtype == np.float64 else np.float32

    pass_filter_genes = adata.var_names
    if gene_names:
        main_info("select genes on gene names from arguments <gene_names>")
        pass_filter_genes = gene_names
    elif var_filter_key:
        main_info("select genes on var key: %s" % (var_filter_key))
        pass_filter_genes = adata.var_names[adata.var[var_filter_key]]

    if len(pass_filter_genes) != len(set(pass_filter_genes)):
        main_warning("gene names are not unique, please check your preprocessing procedure.")
    if n_top_genes is None:
        main_info("n_top_genes is None, reserve all genes and add filter gene information")
        n_top_genes = adata.n_vars

    if algorithm == "seurat_dispersion":
        if chunk_size is None:
            layer_mat = DKM.select_layer_data(adata[:, pass_filter_genes], layer)

            if nan_replace_val:
                main_info("replacing nan values with: %s" % (nan_replace_val))
                _mask = get_nan_or_inf_data_bool_mask(layer_mat)
                layer_mat[_mask] = nan_replace_val

            mean, variance = seurat_get_mean_var(layer_mat)
        else:
            chunked_layer_mats = DKM.select_layer_chunked_data(
                adata[:, pass_filter_genes],
                layer,
                chunk_size=chunk_size,
                chunk_mode="gene",
            )
            mean = np.zeros(len(pass_filter_genes), dtype=initial_dtype)
            variance = np.zeros(len(pass_filter_genes), dtype=initial_dtype)

            for mat_data in chunked_layer_mats:
                layer_mat = mat_data[0]

                if nan_replace_val:
                    main_info("replacing nan values with: %s" % (nan_replace_val))
                    _mask = get_nan_or_inf_data_bool_mask(layer_mat)
                    layer_mat[_mask] = nan_replace_val

                chunked_mean, chunked_var = seurat_get_mean_var(layer_mat)

<<<<<<< HEAD
                mean[mat_data[1]:mat_data[2]] = chunked_mean
                variance[mat_data[1]:mat_data[2]] = chunked_var
=======
            mean[mat_data[1] : mat_data[2]] = chunked_mean
            variance[mat_data[1] : mat_data[2]] = chunked_var
>>>>>>> 117ceb52

        mean, variance, highly_variable_mask = select_genes_by_seurat_dispersion(
            mean=mean,
            variance=variance,
            min_disp=seurat_min_disp,
            max_disp=seurat_max_disp,
            min_mean=seurat_min_mean,
            max_mean=seurat_max_mean,
            n_top_genes=n_top_genes,
        )

        main_info_insert_adata_var(DKM.VAR_GENE_MEAN_KEY)
        main_info_insert_adata_var(DKM.VAR_GENE_VAR_KEY)
        main_info_insert_adata_var(DKM.VAR_GENE_HIGHLY_VARIABLE_KEY)
        main_debug("type of variance:" + str(type(variance)))
        main_debug("shape of variance:" + str(variance.shape))
        adata.var[DKM.VAR_GENE_MEAN_KEY] = np.nan
        adata.var[DKM.VAR_GENE_VAR_KEY] = np.nan
        adata.var[DKM.VAR_GENE_HIGHLY_VARIABLE_KEY] = False
        adata.var[DKM.VAR_USE_FOR_PCA] = False

        adata.var[DKM.VAR_GENE_MEAN_KEY][pass_filter_genes] = mean.flatten()
        adata.var[DKM.VAR_GENE_VAR_KEY][pass_filter_genes] = variance
        adata.var[DKM.VAR_GENE_HIGHLY_VARIABLE_KEY][pass_filter_genes] = highly_variable_mask
        adata.var[DKM.VAR_USE_FOR_PCA][pass_filter_genes] = highly_variable_mask

    else:
        raise ValueError(f"The algorithm {algorithm} is not existed")

    main_info("number of selected highly variable genes: " + str(adata.var[DKM.VAR_USE_FOR_PCA].sum()))
    if inplace:
        main_info("inplace is True, subset adata according to selected genes.")
        adata = adata[:, adata.var[DKM.VAR_USE_FOR_PCA]]


def select_genes_by_seurat_dispersion(
    mean: np.ndarray,
    variance: np.ndarray,
    n_bins: int = 20,
    log_mean_and_dispersion: bool = True,
    min_disp: float = None,
    max_disp: float = None,
    min_mean: float = None,
    max_mean: float = None,
    n_top_genes: Union[int, None] = None,
) -> Tuple[ndarray, ndarray, Union[bool, ndarray]]:
    """Apply seurat's gene selection recipe by cutoffs.

    Args:
        mean: mean of the columns for each gene.
        variance: variance of the columns for each gene.
        n_bins: the number of bins for normalization. Defaults to 20.
        log_mean_and_dispersion: whether log the gene expression values before calculating the dispersion values.
            Defaults to True.
        min_disp: seurat dispersion min cutoff. Defaults to None.
        max_disp: seurat dispersion max cutoff. Defaults to None.
        min_mean: seurat mean min cutoff. Defaults to None.
        max_mean: seurat mean max cutoff. Defaults to None.
        n_top_genes: number of top genes to be evaluated. If set to be None, genes are filtered by mean and dispersion
            norm threshold. Defaults to None.

    Returns:
        A tuple (mean, variance, highly_variable_mask, highly_variable_scores), where mean is the mean of the provided
        sparse matrix, variance is the variance of the provided sparse matrix, highly_variable_mask is a bool array
        indicating whether an element (a gene) is highly variable in the matrix. highly_variable_scores is always none
        since the scores are not applicable to Seurat recipe.
    """

    # default values from Seurat
    if min_disp is None:
        min_disp = 0.5
    if max_disp is None:
        max_disp = np.inf
    if min_mean is None:
        min_mean = 0.0125
    if max_mean is None:
        max_mean = 3

    dispersion = variance / mean

    if log_mean_and_dispersion:
        mean = np.log1p(mean)
        dispersion[np.equal(dispersion, 0)] = np.nan
        dispersion = np.log(dispersion)

    temp_df = pd.DataFrame()
    temp_df["mean"], temp_df["dispersion"] = mean, dispersion

    temp_df["mean_bin"] = pd.cut(temp_df["mean"], bins=n_bins)
    disp_grouped = temp_df.groupby("mean_bin")["dispersion"]
    disp_mean_bin = disp_grouped.mean()
    disp_std_bin = disp_grouped.std(ddof=1)

    # handle nan std
    one_gene_per_bin = disp_std_bin.isnull()

    disp_std_bin[one_gene_per_bin] = disp_mean_bin[one_gene_per_bin].values
    disp_mean_bin[one_gene_per_bin] = 0

    # normalized dispersion
    mean = disp_mean_bin[temp_df["mean_bin"].values].values
    std = disp_std_bin[temp_df["mean_bin"].values].values
    variance = std**2
    temp_df["dispersion_norm"] = ((temp_df["dispersion"] - mean) / std).fillna(0)
    dispersion_norm = temp_df["dispersion_norm"].values

    highly_variable_mask = None
    if n_top_genes is not None:
        main_info("choose %d top genes" % n_top_genes, indent_level=2)
        threshold = temp_df["dispersion_norm"].nlargest(n_top_genes).values[-1]
        highly_variable_mask = temp_df["dispersion_norm"].values >= threshold
    else:
        main_info("choose genes by mean and dispersion norm threshold", indent_level=2)
        highly_variable_mask = np.logical_and.reduce(
            (
                mean > min_mean,
                mean < max_mean,
                dispersion_norm > min_disp,
                dispersion_norm < max_disp,
            )
        )

    return mean, variance, highly_variable_mask


def get_highly_variable_mask_by_dispersion_svr(
    mean: np.ndarray,
    var: np.ndarray,
    n_top_genes: int,
    svr_gamma: Optional[float] = None,
    return_scores: bool = True,
) -> Union[Tuple[np.ndarray, np.ndarray], np.ndarray]:
    """Returns the mask with shape same as mean and var.

    The mask indicates whether each index is highly variable or not. Each index should represent a gene.

    Args:
        mean: mean of the genes.
        var: variance of the genes.
        n_top_genes: the number of top genes to be inspected.
        svr_gamma: coefficient for support vector regression. Defaults to None.
        return_scores: whether return the dispersion scores. Defaults to True.

    Returns:
        A tuple (highly_variable_mask, scores) where highly_variable_mask is a bool array indicating whether an element
        (a gene) is highly variable in the matrix and scores is an array recording variable score for each gene. scores
        would only be returned when `return_scores` is True.
    """

    # normally, select svr_gamma based on #features
    if svr_gamma is None:
        svr_gamma = 150.0 / len(mean)
    from sklearn.svm import SVR

    mean_log = np.log2(mean)
    cv_log = np.log2(np.sqrt(var) / mean)
    classifier = SVR(gamma=svr_gamma)
    # fit & prediction will complain about nan values if not take cared here
    is_nan_indices = np.logical_or(np.isnan(mean_log), np.isnan(cv_log))
    if np.sum(is_nan_indices) > 0:
        main_warning(
            (
                "mean and cv_log contain NAN values. We exclude them in SVR training. Please use related gene filtering"
                " methods to filter genes with zero means."
            )
        )

    classifier.fit(mean_log[~is_nan_indices, np.newaxis], cv_log.reshape([-1, 1])[~is_nan_indices])
    scores = np.repeat(np.nan, len(mean_log))
    # TODO handle nan values during prediction here
    scores[~is_nan_indices] = cv_log[~is_nan_indices] - classifier.predict(mean_log[~is_nan_indices, np.newaxis])
    scores = scores.reshape([-1, 1])  # shape should be #genes x 1

    # score threshold based on n top genes
    n_top_genes = min(n_top_genes, len(mean))  # maybe not enough genes there
    score_threshold = np.sort(-scores)[n_top_genes - 1]
    highly_variable_mask = scores >= score_threshold
    highly_variable_mask = np.array(highly_variable_mask).flatten()
    if return_scores:
        return highly_variable_mask, scores
    return highly_variable_mask


def highest_frac_genes(
    adata: AnnData,
    store_key: str = "highest_frac_genes",
    n_top: int = 30,
    gene_prefix_list: List[str] = None,
    gene_prefix_only: bool = False,
    layer: Union[str, None] = None,
) -> anndata.AnnData:
    """Compute top genes df and store results in `adata.uns`

    Args:
        adata: an AnnData object
        store_key: key for storing expression percent results. Defaults to "highest_frac_genes".
        n_top: number of top genes to show. Defaults to 30.
        gene_prefix_list: a list of gene name prefixes used for gathering/calculating expression percents from genes
            with these prefixes. Defaults to None.
        gene_prefix_only: whether to calculate percentages for gene groups with the specified prefixes only. It only
            takes effect if gene prefix list is provided. Defaults to False.
        layer: layer on which the gene percents will be computed. Defaults to None.

    Returns:
        An updated adata with top genes df stored in `adata.uns`
    """

    gene_mat = adata.X
    if layer is not None:
        gene_mat = DKM.select_layer_data(adata, layer)
    # compute gene percents at each cell row
    cell_expression_sum = gene_mat.sum(axis=1).flatten()
    # get rid of cells that have all zero counts
    not_all_zero = cell_expression_sum != 0
    filtered_adata = adata[not_all_zero, :]
    cell_expression_sum = cell_expression_sum[not_all_zero]
    main_debug("%d rows(cells or subsets) are not zero. zero total RNA cells are removed." % np.sum(not_all_zero))

    valid_gene_set = set()
    prefix_to_genes = {}
    _adata = filtered_adata
    if gene_prefix_list is not None:
        prefix_to_genes = {prefix: [] for prefix in gene_prefix_list}
        for name in _adata.var_names:
            for prefix in gene_prefix_list:
                length = len(prefix)
                if name[:length] == prefix:
                    valid_gene_set.add(name)
                    prefix_to_genes[prefix].append(name)
                    break
        if len(valid_gene_set) == 0:
            main_critical("NO VALID GENES FOUND WITH REQUIRED GENE PREFIX LIST, GIVING UP PLOTTING")
            return None
        if gene_prefix_only:
            # gathering gene prefix set data
            df = pd.DataFrame(index=_adata.obs.index)
            for prefix in prefix_to_genes:
                if len(prefix_to_genes[prefix]) == 0:
                    main_info("There is no %s gene prefix in adata." % prefix)
                    continue
                df[prefix] = _adata[:, prefix_to_genes[prefix]].X.sum(axis=1)
            # adata = adata[:, list(valid_gene_set)]

            _adata = AnnData(X=df)
            gene_mat = _adata.X

    # compute gene's total percents in the dataset
    gene_percents = np.array(gene_mat.sum(axis=0))
    gene_percents = (gene_percents / gene_mat.shape[1]).flatten()
    # obtain top genes
    sorted_indices = np.argsort(-gene_percents)
    selected_indices = sorted_indices[:n_top]
    gene_names = _adata.var_names[selected_indices]

    gene_X_percents = gene_mat / cell_expression_sum.reshape([-1, 1])

    # assemble a dataframe
    if issparse(gene_X_percents):
        selected_gene_X_percents = gene_X_percents.toarray()[:, selected_indices]
    elif type(gene_X_percents) == np.ndarray:
        selected_gene_X_percents = gene_X_percents[:, selected_indices]
    else:
        selected_gene_X_percents = np.array(gene_X_percents)[:, selected_indices]

    selected_gene_X_percents = np.squeeze(selected_gene_X_percents)

    top_genes_df = pd.DataFrame(
        selected_gene_X_percents,
        index=adata.obs_names,
        columns=gene_names,
    )
    gene_percents_df = pd.DataFrame(
        gene_percents, index=_adata.var_names, columns=["percent"]
    )  # Series is not appropriate for h5ad format.

    main_info_insert_adata_uns(store_key)
    adata.uns[store_key] = {
        "top_genes_df": top_genes_df,
        "gene_mat": gene_mat,
        "layer": layer,
        "selected_indices": selected_indices,
        "gene_prefix_list": gene_prefix_list,
        "show_individual_prefix_gene": gene_prefix_only,
        "gene_percents": gene_percents_df,
    }

    return adata


def pca_selected_genes_wrapper(
    adata: AnnData, pca_input: Union[np.ndarray, None] = None, n_pca_components: int = 30, key: str = "X_pca"
):
    """A wrapper for pca function to reduce dimensions of the Adata with PCA.

    Args:
        adata: an AnnData object.
        pca_input: an array for nearest neighbor search directly. Defaults to None.
        n_pca_components: number of PCA components. Defaults to 30.
        key: the key to store the calculation result. Defaults to "X_pca".
    """

    adata = pca(adata, pca_input, n_pca_components=n_pca_components, pca_key=key)<|MERGE_RESOLUTION|>--- conflicted
+++ resolved
@@ -610,13 +610,8 @@
 
                 chunked_mean, chunked_var = seurat_get_mean_var(layer_mat)
 
-<<<<<<< HEAD
                 mean[mat_data[1]:mat_data[2]] = chunked_mean
                 variance[mat_data[1]:mat_data[2]] = chunked_var
-=======
-            mean[mat_data[1] : mat_data[2]] = chunked_mean
-            variance[mat_data[1] : mat_data[2]] = chunked_var
->>>>>>> 117ceb52
 
         mean, variance, highly_variable_mask = select_genes_by_seurat_dispersion(
             mean=mean,

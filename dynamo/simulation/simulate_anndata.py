--- conflicted
+++ resolved
@@ -71,8 +71,6 @@
         required_param_names: List = [],
         velocity_func: Optional[Callable] = None,
     ) -> None:
-<<<<<<< HEAD
-=======
         """Initialize an AnnDataSimulator object.
 
         Args:
@@ -85,7 +83,6 @@
             velocity_func: Function used to calculate velocity.
         """
 
->>>>>>> 6f52dc6c
         # initialization of variables
         self.reactions = reactions
         self.C0s = np.atleast_2d(C0s)
@@ -476,15 +473,12 @@
         simulator: CellularModelSimulator,
         syn_rxn_tag: str = "synthesis",
     ) -> None:
-<<<<<<< HEAD
-=======
         """Initialize a KinLabelingSimulator object.
 
         Args:
             simulator: The simulator object to simulate the kinetic labeling experiment.
         """
 
->>>>>>> 6f52dc6c
         self.n_cells = simulator.C.shape[0]
         self.splicing = simulator.splicing
 
